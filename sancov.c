--- conflicted
+++ resolved
@@ -59,8 +59,6 @@
 #define kMagic32 0xC0BFFFFFFFFFFF32
 #define kMagic64 0xC0BFFFFFFFFFFF64
 
-<<<<<<< HEAD
-=======
 /*
  * Each DSO/executable that has been compiled with enabled coverage instrumentation
  * is detected from compiler_rt runtime library when loaded. When coverage_direct
@@ -84,7 +82,6 @@
  */
 #define kPcArrayMmapSize (64 * 1024)
 
->>>>>>> b38cfbe4
 /*
  * bitmap implementation
  */
