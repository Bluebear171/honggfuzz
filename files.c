/*
 *
 * honggfuzz - file operations
 * -----------------------------------------
 *
 * Author: Robert Swiecki <swiecki@google.com>
 *
 * Copyright 2010-2015 by Google Inc. All Rights Reserved.
 *
 * Licensed under the Apache License, Version 2.0 (the "License"); you may
 * not use this file except in compliance with the License. You may obtain
 * a copy of the License at
 *
 * http://www.apache.org/licenses/LICENSE-2.0
 *
 * Unless required by applicable law or agreed to in writing, software
 * distributed under the License is distributed on an "AS IS" BASIS,
 * WITHOUT WARRANTIES OR CONDITIONS OF ANY KIND, either express or
 * implied. See the License for the specific language governing
 * permissions and limitations under the License.
 *
 */

#include "common.h"
#include "files.h"

#include <dirent.h>
#include <errno.h>
#include <fcntl.h>
#include <inttypes.h>
#include <stdint.h>
#include <stdio.h>
#include <stdlib.h>
#include <string.h>
#include <sys/mman.h>
#include <sys/stat.h>
#include <sys/types.h>
#include <unistd.h>

#include "log.h"

size_t files_readFileToBufMax(char *fileName, uint8_t * buf, size_t fileMaxSz)
{
    int fd = open(fileName, O_RDONLY);
    if (fd == -1) {
        LOGMSG_P(l_ERROR, "Couldn't open '%s' for R/O", fileName);
        return 0UL;
    }

    struct stat st;
    if (fstat(fd, &st) == -1) {
        LOGMSG_P(l_ERROR, "Couldn't fstat(fd='%d' fileName='%s')", fd, fileName);
        close(fd);
        return 0UL;
    }

    if (st.st_size > (off_t) fileMaxSz) {
        LOGMSG(l_ERROR, "File '%s' size to big (%zu > %" PRId64 ")", fileName, (int64_t) st.st_size,
               fileMaxSz);
        close(fd);
        return 0UL;
    }

    if (files_readFromFd(fd, buf, (size_t) st.st_size) == false) {
        LOGMSG(l_ERROR, "Couldn't read '%s' to a buf", fileName);
        close(fd);
        return 0UL;
    }
    close(fd);

    LOGMSG(l_DEBUG, "Read '%zu' bytes (max: '%zu') from '%s'", (size_t) st.st_size, fileMaxSz,
           fileName);

    return (size_t) st.st_size;
}

bool files_writeBufToFile(char *fileName, uint8_t * buf, size_t fileSz, int flags)
{
    int fd = open(fileName, flags, 0644);
    if (fd == -1) {
        LOGMSG_P(l_ERROR, "Couldn't open '%s' for R/O", fileName);
        return false;
    }

    if (files_writeToFd(fd, buf, fileSz) == false) {
        LOGMSG_P(l_ERROR, "Couldn't write '%zu' bytes to file '%s' (fd='%d')", fileSz, fileName,
                 fd);
        close(fd);
        unlink(fileName);
        return false;
    }
    close(fd);

    LOGMSG(l_DEBUG, "Written '%zu' bytes to '%s'", fileSz, fileName);

    return true;
}

bool files_writeToFd(int fd, uint8_t * buf, size_t fileSz)
{
    size_t writtenSz = 0;
    while (writtenSz < fileSz) {
        ssize_t sz = write(fd, &buf[writtenSz], fileSz - writtenSz);
        if (sz < 0 && errno == EINTR)
            continue;

        if (sz < 0)
            return false;

        writtenSz += sz;
    }
    return true;
}

bool files_writeStrToFd(int fd, char *str)
{
    return files_writeToFd(fd, (uint8_t *) str, strlen(str));
}

bool files_readFromFd(int fd, uint8_t * buf, size_t fileSz)
{
    size_t readSz = 0;
    while (readSz < fileSz) {
        ssize_t sz = read(fd, &buf[readSz], fileSz - readSz);
        if (sz < 0 && errno == EINTR)
            continue;

        if (sz < 0)
            return false;

        readSz += sz;
    }
    return true;
}

bool files_exists(char *fileName)
{
    return (access(fileName, F_OK) != -1);
}

bool files_writePatternToFd(int fd, off_t size, unsigned char p)
{
    void *buf = malloc(size);
    if (!buf) {
        LOGMSG_P(l_WARN, "Couldn't allocate memory");
        return false;
    }

    memset(buf, p, (size_t) size);
    int ret = files_writeToFd(fd, buf, size);
    free(buf);

    return ret;
}

static bool files_readdir(honggfuzz_t * hfuzz)
{
    DIR *dir = opendir(hfuzz->inputFile);
    if (!dir) {
        LOGMSG_P(l_ERROR, "Couldn't open dir '%s'", hfuzz->inputFile);
        return false;
    }

    int count = 0;
    for (;;) {
        struct dirent de, *res;
        if (readdir_r(dir, &de, &res) > 0) {
            LOGMSG_P(l_ERROR, "Couldn't read the '%s' dir", hfuzz->inputFile);
            closedir(dir);
            return false;
        }

        if (res == NULL && count > 0) {
            LOGMSG(l_INFO, "%d input files have been added to the list", hfuzz->fileCnt);
            closedir(dir);
            return true;
        }

        if (res == NULL && count == 0) {
            LOGMSG(l_ERROR, "Directory '%s' doesn't contain any regular files", hfuzz->inputFile);
            closedir(dir);
            return false;
        }

        char path[PATH_MAX];
        snprintf(path, sizeof(path), "%s/%s", hfuzz->inputFile, res->d_name);
        struct stat st;
        if (stat(path, &st) == -1) {
            LOGMSG(l_WARN, "Couldn't stat() the '%s' file", path);
            continue;
        }

        if (!S_ISREG(st.st_mode)) {
            LOGMSG(l_DEBUG, "'%s' is not a regular file, skipping", path);
            continue;
        }

        if (st.st_size == 0ULL) {
            LOGMSG(l_DEBUG, "'%s' is empty", path);
            continue;
        }

        if (st.st_size > (off_t) hfuzz->maxFileSz) {
            LOGMSG(l_WARN,
                   "File '%s' is bigger than maximal defined file size (-F): %" PRId64 " > %"
                   PRId64, path, (int64_t) st.st_size, (int64_t) hfuzz->maxFileSz);
            continue;
        }

        if (!(hfuzz->files = realloc(hfuzz->files, sizeof(char *) * (count + 1)))) {
            LOGMSG_P(l_ERROR, "Couldn't allocate memory");
            closedir(dir);
            return false;
        }

        hfuzz->files[count] = strdup(path);
        if (!hfuzz->files[count]) {
            LOGMSG_P(l_ERROR, "Couldn't allocate memory");
            closedir(dir);
            return false;
        }
        hfuzz->fileCnt = ++count;
        LOGMSG(l_DEBUG, "Added '%s' to the list of input files", path);
    }

    abort();                    /* NOTREACHED */
    return false;
}

bool files_init(honggfuzz_t * hfuzz)
{
    hfuzz->files = malloc(sizeof(char *));
    if (hfuzz->dynFileMethod != _HF_DYNFILE_NONE && !hfuzz->inputFile) {
        hfuzz->fileCnt = 1;
        hfuzz->files[0] = "DYNAMIC_FILE";
        return true;
    }
    if (hfuzz->externalCommand && !hfuzz->inputFile) {
        hfuzz->fileCnt = 1;
        hfuzz->files[0] = "CREATED";
        LOGMSG(l_INFO,
               "No input file corpus specified, the external command '%s' is responsible for creating the fuzz files",
               hfuzz->externalCommand);
        return true;
    }

    if (!hfuzz->files) {
        LOGMSG_P(l_ERROR, "Couldn't allocate memory");
        return false;
    }

    if (!hfuzz->inputFile) {
        LOGMSG(l_ERROR, "No input file/dir specified");
        return false;
    }

    struct stat st;
    if (stat(hfuzz->inputFile, &st) == -1) {
        LOGMSG_P(l_ERROR, "Couldn't stat the input file/dir '%s'", hfuzz->inputFile);
        return false;
    }

    if (S_ISDIR(st.st_mode)) {
        return files_readdir(hfuzz);
    }

    if (!S_ISREG(st.st_mode)) {
        LOGMSG(l_ERROR, "'%s' is not a regular file, nor a directory", hfuzz->inputFile);
        return false;
    }

    if (st.st_size > (off_t) hfuzz->maxFileSz) {
        LOGMSG(l_ERROR,
               "File '%s' is bigger than maximal defined file size (-F): %" PRId64 " > %" PRId64,
               hfuzz->inputFile, (int64_t) st.st_size, (int64_t) hfuzz->maxFileSz);
        return false;
    }

    hfuzz->files[0] = hfuzz->inputFile;
    hfuzz->fileCnt = 1;
    return true;
}

char *files_basename(char *path)
{
    char *base = strrchr(path, '/');
    return base ? base + 1 : path;
}

bool files_parseDictionary(honggfuzz_t * hfuzz)
{
    FILE *fDict = fopen(hfuzz->dictionaryFile, "rb");
    if (fDict == NULL) {
        LOGMSG_P(l_ERROR, "Couldn't open '%s' - R/O mode", hfuzz->dictionaryFile);
        return false;
    }

    for (;;) {
        char *lineptr = NULL;
        size_t n = 0;
        if (getdelim(&lineptr, &n, '\0', fDict) == -1) {
            break;
        }
        if ((hfuzz->dictionary =
             realloc(hfuzz->dictionary,
                     (hfuzz->dictionaryCnt + 1) * sizeof(hfuzz->dictionary[0]))) == NULL) {
            LOGMSG_P(l_ERROR, "Realloc failed (sz=%zu)",
                     (hfuzz->dictionaryCnt + 1) * sizeof(hfuzz->dictionary[0]));
            fclose(fDict);
            return false;
        }
        hfuzz->dictionary[hfuzz->dictionaryCnt] = lineptr;
        LOGMSG(l_DEBUG, "Dictionary: loaded word: '%s' (len=%zu)",
               hfuzz->dictionary[hfuzz->dictionaryCnt],
               strlen(hfuzz->dictionary[hfuzz->dictionaryCnt]));
        hfuzz->dictionaryCnt += 1;
    }
    LOGMSG(l_INFO, "Loaded %zu words from the dictionary", hfuzz->dictionaryCnt);
    fclose(fDict);
    return true;
}

/*
 * dstExists argument can be used by caller for cases where existing destination
 * file requires special handling (e.g. save unique crashes)
 */
bool files_copyFile(const char *source, const char *destination, bool * dstExists)
{
    if (dstExists)
        *dstExists = false;
    if (link(source, destination) == 0) {
        return true;
    } else {
        if (errno == EEXIST) {
            // Should kick-in before MAC, so avoid the hassle
            if (dstExists)
                *dstExists = true;
            return false;
        } else {
            LOGMSG_P(l_DEBUG, "Couldn't link '%s' as '%s'", source, destination);
            /*
             * Don't fail yet as we might have a running env which doesn't allow
             * hardlinks (e.g. SELinux)
             */
        }
    }

    // Now try with a verbose POSIX alternative
    int inFD, outFD, dstOpenFlags;
    mode_t dstFilePerms;

    // O_EXCL is important for saving unique crashes
    dstOpenFlags = O_CREAT | O_WRONLY | O_EXCL;
    dstFilePerms = S_IRUSR | S_IWUSR | S_IRGRP | S_IWGRP | S_IROTH | S_IWOTH;

    inFD = open(source, O_RDONLY);
    if (inFD == -1) {
        LOGMSG_P(l_DEBUG, "Couldn't open '%s' source", source);
        return false;
    }

    struct stat inSt;
    if (fstat(inFD, &inSt) == -1) {
        LOGMSG_P(l_ERROR, "Couldn't fstat(fd='%d' fileName='%s')", inFD, source);
        close(inFD);
        return false;
    }

    outFD = open(destination, dstOpenFlags, dstFilePerms);
    if (outFD == -1) {
        if (errno == EEXIST) {
            if (dstExists)
                *dstExists = true;
        }
        LOGMSG_P(l_DEBUG, "Couldn't open '%s' destination", destination);
        close(inFD);
        return false;
    }

    uint8_t *inFileBuf = malloc(inSt.st_size);
    if (!inFileBuf) {
        LOGMSG_P(l_ERROR, "malloc(%zu) failed", inSt.st_size);
        close(inFD);
        close(outFD);
        return false;
    }

    if (files_readFromFd(inFD, inFileBuf, (size_t) inSt.st_size) == false) {
        LOGMSG_P(l_ERROR, "Couldn't read '%s' to a buf", source);
        free(inFileBuf);
        close(inFD);
        close(outFD);
        return false;
    }

    if (files_writeToFd(outFD, inFileBuf, inSt.st_size) == false) {
        LOGMSG_P(l_ERROR, "Couldn't write '%zu' bytes to file '%s' (fd='%d')", inSt.st_size,
                 destination, outFD);
        free(inFileBuf);
        close(inFD);
        close(outFD);
        unlink(destination);
        return false;
    }

    free(inFileBuf);
    close(inFD);
    close(outFD);
    return true;
}

<<<<<<< HEAD
#if defined(_HF_ARCH_LINUX) && defined(DEBUG)
#define PROC_MAP_SZ   2176
#define PROC_MAP_SZ_  2175
#define XSTR(A)       STRI(A)
#define STRI(A)       #A
bool files_procMapsToFile(pid_t pid, const char *fileName)
{
    FILE *f = NULL;
    char fMaps[PATH_MAX] = { 0 };

    int dstOpenFlags = O_CREAT | O_WRONLY | O_EXCL;
    mode_t dstFilePerms = S_IRUSR | S_IWUSR | S_IRGRP | S_IWGRP | S_IROTH | S_IWOTH;

    int outFD = open(fileName, dstOpenFlags, dstFilePerms);
    if (outFD == -1) {
        LOGMSG_P(l_ERROR, "Couldn't open '%s' destination", fileName);
        return false;
    }

    snprintf(fMaps, PATH_MAX, "/proc/%d/maps", pid);

    if ((f = fopen(fMaps, "rb")) == NULL) {
        LOGMSG_P(l_ERROR, "Couldn't open '%s' - R/O mode", fMaps);
        close(outFD);
        return false;
    }

    while (!feof(f)) {
        char readBuf[PROC_MAP_SZ + 128], perm[5], dev[7], name[PATH_MAX];
        unsigned long long start, end;
        unsigned long inode, offset;

        memset(readBuf, 0, sizeof(readBuf));
        memset(perm, 0, sizeof(perm));
        memset(dev, 0, sizeof(dev));
        memset(name, 0, sizeof(name));

        if (fgets(readBuf, sizeof(readBuf), f) == 0)
            break;

        sscanf(readBuf, "%llx-%llx %4s %lx %6s %ld %" XSTR(PROC_MAP_SZ_) "s",
               &start, &end, perm, &offset, dev, &inode, name);

        dprintf(outFD, "%016llx-%016llx (%lld KB)\t%s\t%lx\t%6s\t%ld\t'%.*s'\n",
                start, end, (end - start) / 1024, perm, offset, dev, inode, PROC_MAP_SZ_, name);
    }
    fclose(f);
    close(outFD);

    return true;
}
#endif                          /* defined(_HF_ARCH_LINUX) */

=======
#if defined(_HF_ARCH_LINUX)
>>>>>>> 42adaade
extern int files_readSysFS(const char *source, char *buf, size_t bufSz)
{
    char *cp = NULL;
    int inFD = open(source, O_RDONLY, 0);
    if (inFD == -1) {
        LOGMSG_P(l_DEBUG, "Couldn't open '%s' source", source);
        return -1;
    }

    ssize_t count = 0;
    do {
        count = read(inFD, buf, bufSz);
    } while (count == -1 && errno == EINTR);

    if (count > 0)
        cp = (char *)strrchr(buf, '\n');

    if (cp)
        *cp = '\0';

    else
        buf[0] = '\0';

    close(inFD);
    return count;
}
#endif /* defined(_HF_ARCH_LINUX) */<|MERGE_RESOLUTION|>--- conflicted
+++ resolved
@@ -409,8 +409,9 @@
     return true;
 }
 
-<<<<<<< HEAD
-#if defined(_HF_ARCH_LINUX) && defined(DEBUG)
+#if defined(_HF_ARCH_LINUX)
+#if defined(DEBUG)
+
 #define PROC_MAP_SZ   2176
 #define PROC_MAP_SZ_  2175
 #define XSTR(A)       STRI(A)
@@ -461,11 +462,8 @@
 
     return true;
 }
-#endif                          /* defined(_HF_ARCH_LINUX) */
-
-=======
-#if defined(_HF_ARCH_LINUX)
->>>>>>> 42adaade
+#endif                          /* defined(DEBUG) */
+
 extern int files_readSysFS(const char *source, char *buf, size_t bufSz)
 {
     char *cp = NULL;
@@ -492,4 +490,4 @@
     close(inFD);
     return count;
 }
-#endif /* defined(_HF_ARCH_LINUX) */+#endif                          /* defined(_HF_ARCH_LINUX) */