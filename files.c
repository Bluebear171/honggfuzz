/*
 *
 * honggfuzz - file operations
 * -----------------------------------------
 *
 * Author: Robert Swiecki <swiecki@google.com>
 *
 * Copyright 2010-2015 by Google Inc. All Rights Reserved.
 *
 * Licensed under the Apache License, Version 2.0 (the "License"); you may
 * not use this file except in compliance with the License. You may obtain
 * a copy of the License at
 *
 * http://www.apache.org/licenses/LICENSE-2.0
 *
 * Unless required by applicable law or agreed to in writing, software
 * distributed under the License is distributed on an "AS IS" BASIS,
 * WITHOUT WARRANTIES OR CONDITIONS OF ANY KIND, either express or
 * implied. See the License for the specific language governing
 * permissions and limitations under the License.
 *
 */

#include "common.h"
#include "files.h"

#include <dirent.h>
#include <errno.h>
#include <fcntl.h>
#include <inttypes.h>
#include <stdint.h>
#include <stdio.h>
#include <stdlib.h>
#include <string.h>
#include <sys/mman.h>
#include <sys/stat.h>
#include <sys/types.h>
#include <unistd.h>

#include "log.h"

size_t files_readFileToBufMax(char *fileName, uint8_t * buf, size_t fileMaxSz)
{
    int fd = open(fileName, O_RDONLY);
    if (fd == -1) {
        LOGMSG_P(l_ERROR, "Couldn't open '%s' for R/O", fileName);
        return 0UL;
    }

    struct stat st;
    if (fstat(fd, &st) == -1) {
        LOGMSG_P(l_ERROR, "Couldn't fstat(fd='%d' fileName='%s')", fd, fileName);
        close(fd);
        return 0UL;
    }

    if (st.st_size > (off_t) fileMaxSz) {
        LOGMSG(l_ERROR, "File '%s' size to big (%zu > %" PRId64 ")", fileName, (int64_t) st.st_size,
               fileMaxSz);
        close(fd);
        return 0UL;
    }

    if (files_readFromFd(fd, buf, (size_t) st.st_size) == false) {
        LOGMSG(l_ERROR, "Couldn't read '%s' to a buf", fileName);
        close(fd);
        return 0UL;
    }
    close(fd);

    LOGMSG(l_DEBUG, "Read '%zu' bytes (max: '%zu') from '%s'", (size_t) st.st_size, fileMaxSz,
           fileName);

    return (size_t) st.st_size;
}

bool files_writeBufToFile(char *fileName, uint8_t * buf, size_t fileSz, int flags)
{
    int fd = open(fileName, flags, 0644);
    if (fd == -1) {
        LOGMSG_P(l_ERROR, "Couldn't open '%s' for R/O", fileName);
        return false;
    }

    if (files_writeToFd(fd, buf, fileSz) == false) {
        LOGMSG_P(l_ERROR, "Couldn't write '%zu' bytes to file '%s' (fd='%d')", fileSz, fileName,
                 fd);
        close(fd);
        unlink(fileName);
        return false;
    }
    close(fd);

    LOGMSG(l_DEBUG, "Written '%zu' bytes to '%s'", fileSz, fileName);

    return true;
}

bool files_writeToFd(int fd, uint8_t * buf, size_t fileSz)
{
    size_t writtenSz = 0;
    while (writtenSz < fileSz) {
        ssize_t sz = write(fd, &buf[writtenSz], fileSz - writtenSz);
        if (sz < 0 && errno == EINTR)
            continue;

        if (sz < 0)
            return false;

        writtenSz += sz;
    }
    return true;
}

bool files_writeStrToFd(int fd, char *str)
{
    return files_writeToFd(fd, (uint8_t *) str, strlen(str));
}

bool files_readFromFd(int fd, uint8_t * buf, size_t fileSz)
{
    size_t readSz = 0;
    while (readSz < fileSz) {
        ssize_t sz = read(fd, &buf[readSz], fileSz - readSz);
        if (sz < 0 && errno == EINTR)
            continue;

        if (sz < 0)
            return false;

        readSz += sz;
    }
    return true;
}

bool files_exists(char *fileName)
{
    return (access(fileName, F_OK) != -1);
}

bool files_writePatternToFd(int fd, off_t size, unsigned char p)
{
    void *buf = malloc(size);
    if (!buf) {
        LOGMSG_P(l_WARN, "Couldn't allocate memory");
        return false;
    }

    memset(buf, p, (size_t) size);
    int ret = files_writeToFd(fd, buf, size);
    free(buf);

    return ret;
}

static bool files_readdir(honggfuzz_t * hfuzz)
{
    DIR *dir = opendir(hfuzz->inputFile);
    if (!dir) {
        LOGMSG_P(l_ERROR, "Couldn't open dir '%s'", hfuzz->inputFile);
        return false;
    }

    int count = 0;
    for (;;) {
        struct dirent de, *res;
        if (readdir_r(dir, &de, &res) > 0) {
            LOGMSG_P(l_ERROR, "Couldn't read the '%s' dir", hfuzz->inputFile);
            closedir(dir);
            return false;
        }

        if (res == NULL && count > 0) {
            LOGMSG(l_INFO, "%d input files have been added to the list", hfuzz->fileCnt);
            closedir(dir);
            return true;
        }

        if (res == NULL && count == 0) {
            LOGMSG(l_ERROR, "Directory '%s' doesn't contain any regular files", hfuzz->inputFile);
            closedir(dir);
            return false;
        }

        char path[PATH_MAX];
        snprintf(path, sizeof(path), "%s/%s", hfuzz->inputFile, res->d_name);
        struct stat st;
        if (stat(path, &st) == -1) {
            LOGMSG(l_WARN, "Couldn't stat() the '%s' file", path);
            continue;
        }

        if (!S_ISREG(st.st_mode)) {
            LOGMSG(l_DEBUG, "'%s' is not a regular file, skipping", path);
            continue;
        }

        if (st.st_size == 0ULL) {
            LOGMSG(l_DEBUG, "'%s' is empty", path);
            continue;
        }

        if (st.st_size > (off_t) hfuzz->maxFileSz) {
            LOGMSG(l_WARN,
                   "File '%s' is bigger than maximal defined file size (-F): %" PRId64 " > %"
                   PRId64, path, (int64_t) st.st_size, (int64_t) hfuzz->maxFileSz);
            continue;
        }

        if (!(hfuzz->files = realloc(hfuzz->files, sizeof(char *) * (count + 1)))) {
            LOGMSG_P(l_ERROR, "Couldn't allocate memory");
            closedir(dir);
            return false;
        }

        hfuzz->files[count] = strdup(path);
        if (!hfuzz->files[count]) {
            LOGMSG_P(l_ERROR, "Couldn't allocate memory");
            closedir(dir);
            return false;
        }
        hfuzz->fileCnt = ++count;
        LOGMSG(l_DEBUG, "Added '%s' to the list of input files", path);
    }

    abort();                    /* NOTREACHED */
    return false;
}

bool files_init(honggfuzz_t * hfuzz)
{
    hfuzz->files = malloc(sizeof(char *));
    if (hfuzz->dynFileMethod != _HF_DYNFILE_NONE && !hfuzz->inputFile) {
        hfuzz->fileCnt = 1;
        hfuzz->files[0] = "DYNAMIC_FILE";
        return true;
    }
    if (hfuzz->externalCommand && !hfuzz->inputFile) {
        hfuzz->fileCnt = 1;
        hfuzz->files[0] = "CREATED";
        LOGMSG(l_INFO,
               "No input file corpus specified, the external command '%s' is responsible for creating the fuzz files",
               hfuzz->externalCommand);
        return true;
    }

    if (!hfuzz->files) {
        LOGMSG_P(l_ERROR, "Couldn't allocate memory");
        return false;
    }

    if (!hfuzz->inputFile) {
        LOGMSG(l_ERROR, "No input file/dir specified");
        return false;
    }

    struct stat st;
    if (stat(hfuzz->inputFile, &st) == -1) {
        LOGMSG_P(l_ERROR, "Couldn't stat the input file/dir '%s'", hfuzz->inputFile);
        return false;
    }

    if (S_ISDIR(st.st_mode)) {
        return files_readdir(hfuzz);
    }

    if (!S_ISREG(st.st_mode)) {
        LOGMSG(l_ERROR, "'%s' is not a regular file, nor a directory", hfuzz->inputFile);
        return false;
    }

    if (st.st_size > (off_t) hfuzz->maxFileSz) {
        LOGMSG(l_ERROR,
               "File '%s' is bigger than maximal defined file size (-F): %" PRId64 " > %" PRId64,
               hfuzz->inputFile, (int64_t) st.st_size, (int64_t) hfuzz->maxFileSz);
        return false;
    }

    hfuzz->files[0] = hfuzz->inputFile;
    hfuzz->fileCnt = 1;
    return true;
}

char *files_basename(char *path)
{
    char *base = strrchr(path, '/');
    return base ? base + 1 : path;
}

bool files_parseDictionary(honggfuzz_t * hfuzz)
{
    FILE *fDict = fopen(hfuzz->dictionaryFile, "rb");
    if (fDict == NULL) {
        LOGMSG_P(l_ERROR, "Couldn't open '%s' - R/O mode", hfuzz->dictionaryFile);
        return false;
    }

    for (;;) {
        char *lineptr = NULL;
        size_t n = 0;
        if (getdelim(&lineptr, &n, '\0', fDict) == -1) {
            break;
        }
        if ((hfuzz->dictionary =
             realloc(hfuzz->dictionary,
                     (hfuzz->dictionaryCnt + 1) * sizeof(hfuzz->dictionary[0]))) == NULL) {
            LOGMSG_P(l_ERROR, "Realloc failed (sz=%zu)",
                     (hfuzz->dictionaryCnt + 1) * sizeof(hfuzz->dictionary[0]));
            fclose(fDict);
            return false;
        }
        hfuzz->dictionary[hfuzz->dictionaryCnt] = lineptr;
        LOGMSG(l_DEBUG, "Dictionary: loaded word: '%s' (len=%zu)",
               hfuzz->dictionary[hfuzz->dictionaryCnt],
               strlen(hfuzz->dictionary[hfuzz->dictionaryCnt]));
        hfuzz->dictionaryCnt += 1;
    }
    LOGMSG(l_INFO, "Loaded %zu words from the dictionary", hfuzz->dictionaryCnt);
    fclose(fDict);
    return true;
}

/*
 * dstExists argument can be used by caller for cases where existing destination
 * file requires special handling (e.g. save unique crashes)
 */
bool files_copyFile(const char *source, const char *destination, bool * dstExists)
{
    if (dstExists)
        *dstExists = false;
    if (link(source, destination) == 0) {
        return true;
    } else {
        if (errno == EEXIST) {
            // Should kick-in before MAC, so avoid the hassle
            if (dstExists)
                *dstExists = true;
            return false;
        } else {
            LOGMSG_P(l_DEBUG, "Couldn't link '%s' as '%s'", source, destination);
            /*
             * Don't fail yet as we might have a running env which doesn't allow
             * hardlinks (e.g. SELinux)
             */
        }
    }

    // Now try with a verbose POSIX alternative
    int inFD, outFD, dstOpenFlags;
    mode_t dstFilePerms;

    // O_EXCL is important for saving unique crashes
    dstOpenFlags = O_CREAT | O_WRONLY | O_EXCL;
    dstFilePerms = S_IRUSR | S_IWUSR | S_IRGRP | S_IWGRP | S_IROTH | S_IWOTH;

    inFD = open(source, O_RDONLY);
    if (inFD == -1) {
        LOGMSG_P(l_DEBUG, "Couldn't open '%s' source", source);
        return false;
    }

    struct stat inSt;
    if (fstat(inFD, &inSt) == -1) {
        LOGMSG_P(l_ERROR, "Couldn't fstat(fd='%d' fileName='%s')", inFD, source);
        close(inFD);
        return false;
    }

    outFD = open(destination, dstOpenFlags, dstFilePerms);
    if (outFD == -1) {
        if (errno == EEXIST) {
            if (dstExists)
                *dstExists = true;
        }
        LOGMSG_P(l_DEBUG, "Couldn't open '%s' destination", destination);
        close(inFD);
        return false;
    }

    uint8_t *inFileBuf = malloc(inSt.st_size);
    if (!inFileBuf) {
        LOGMSG_P(l_ERROR, "malloc(%zu) failed", inSt.st_size);
        close(inFD);
        close(outFD);
        return false;
    }

    if (files_readFromFd(inFD, inFileBuf, (size_t) inSt.st_size) == false) {
        LOGMSG_P(l_ERROR, "Couldn't read '%s' to a buf", source);
        free(inFileBuf);
        close(inFD);
        close(outFD);
        return false;
    }

    if (files_writeToFd(outFD, inFileBuf, inSt.st_size) == false) {
        LOGMSG_P(l_ERROR, "Couldn't write '%zu' bytes to file '%s' (fd='%d')", inSt.st_size,
                 destination, outFD);
        free(inFileBuf);
        close(inFD);
        close(outFD);
        unlink(destination);
        return false;
    }

    free(inFileBuf);
    close(inFD);
    close(outFD);
    return true;
}

<<<<<<< HEAD
uint8_t *files_mapFile(char *fileName, off_t * fileSz, int *fd, bool isWritable)
{
    int mmapProt = PROT_READ;
    if (isWritable) {
        mmapProt |= PROT_WRITE;
    }

    if ((*fd = open(fileName, O_RDONLY)) == -1) {
        LOGMSG_P(l_ERROR, "Couldn't open() '%s' file in R/O mode", fileName);
        return NULL;
    }

    struct stat st;
    if (fstat(*fd, &st) == -1) {
        LOGMSG_P(l_ERROR, "Couldn't stat() the '%s' file", fileName);
        close(*fd);
        return NULL;
    }

    uint8_t *buf;
    if ((buf = mmap(NULL, st.st_size, mmapProt, MAP_PRIVATE, *fd, 0)) == MAP_FAILED) {
        LOGMSG_P(l_ERROR, "Couldn't mmap() the '%s' file", fileName);
        close(*fd);
        return NULL;
    }

    *fileSz = st.st_size;
    return buf;
=======
bool files_parseBlacklist(honggfuzz_t * hfuzz)
{
    FILE *fBl = fopen(hfuzz->blacklistFile, "rb");
    if (fBl == NULL) {
        LOGMSG_P(l_ERROR, "Couldn't open '%s' - R/O mode", hfuzz->blacklistFile);
        return false;
    }

    for (;;) {
        char *lineptr = NULL;
        size_t n = 0;
        if (getline(&lineptr, &n, fBl) == -1) {
            break;
        }

        if ((hfuzz->blacklist =
             realloc(hfuzz->blacklist,
                     (hfuzz->blacklistCnt + 1) * sizeof(hfuzz->blacklist[0]))) == NULL) {
            LOGMSG_P(l_ERROR, "realloc failed (sz=%zu)",
                     (hfuzz->blacklistCnt + 1) * sizeof(hfuzz->blacklist[0]));
            fclose(fBl);
            return false;
        }

        hfuzz->blacklist[hfuzz->blacklistCnt] = strtoull(lineptr, 0, 16);
        LOGMSG(l_DEBUG, "Blacklist: loaded '%llu'", hfuzz->blacklist[hfuzz->blacklistCnt]);

        // Verify entries are sorted so we can use interpolation search
        if (hfuzz->blacklistCnt > 1) {
            if (hfuzz->blacklist[hfuzz->blacklistCnt - 1] > hfuzz->blacklist[hfuzz->blacklistCnt]) {
                LOGMSG(l_FATAL,
                       "Blacklist file not sorted. Use 'tools/createStackBlacklist.sh' to sort records");
                fclose(fBl);
                return false;
            }
        }
        hfuzz->blacklistCnt += 1;
    }

    if (hfuzz->blacklistCnt > 0) {
        LOGMSG(l_INFO, "Loaded %zu stack hash(es) from the blacklist file", hfuzz->blacklistCnt);
    } else {
        LOGMSG(l_FATAL, "Empty stack hashes blacklist file '%s'", hfuzz->blacklistFile);
    }
    fclose(fBl);
    return true;
>>>>>>> 6606586b
}<|MERGE_RESOLUTION|>--- conflicted
+++ resolved
@@ -409,36 +409,6 @@
     return true;
 }
 
-<<<<<<< HEAD
-uint8_t *files_mapFile(char *fileName, off_t * fileSz, int *fd, bool isWritable)
-{
-    int mmapProt = PROT_READ;
-    if (isWritable) {
-        mmapProt |= PROT_WRITE;
-    }
-
-    if ((*fd = open(fileName, O_RDONLY)) == -1) {
-        LOGMSG_P(l_ERROR, "Couldn't open() '%s' file in R/O mode", fileName);
-        return NULL;
-    }
-
-    struct stat st;
-    if (fstat(*fd, &st) == -1) {
-        LOGMSG_P(l_ERROR, "Couldn't stat() the '%s' file", fileName);
-        close(*fd);
-        return NULL;
-    }
-
-    uint8_t *buf;
-    if ((buf = mmap(NULL, st.st_size, mmapProt, MAP_PRIVATE, *fd, 0)) == MAP_FAILED) {
-        LOGMSG_P(l_ERROR, "Couldn't mmap() the '%s' file", fileName);
-        close(*fd);
-        return NULL;
-    }
-
-    *fileSz = st.st_size;
-    return buf;
-=======
 bool files_parseBlacklist(honggfuzz_t * hfuzz)
 {
     FILE *fBl = fopen(hfuzz->blacklistFile, "rb");
@@ -485,5 +455,34 @@
     }
     fclose(fBl);
     return true;
->>>>>>> 6606586b
+}
+
+uint8_t *files_mapFile(char *fileName, off_t * fileSz, int *fd, bool isWritable)
+{
+    int mmapProt = PROT_READ;
+    if (isWritable) {
+        mmapProt |= PROT_WRITE;
+    }
+
+    if ((*fd = open(fileName, O_RDONLY)) == -1) {
+        LOGMSG_P(l_ERROR, "Couldn't open() '%s' file in R/O mode", fileName);
+        return NULL;
+    }
+
+    struct stat st;
+    if (fstat(*fd, &st) == -1) {
+        LOGMSG_P(l_ERROR, "Couldn't stat() the '%s' file", fileName);
+        close(*fd);
+        return NULL;
+    }
+
+    uint8_t *buf;
+    if ((buf = mmap(NULL, st.st_size, mmapProt, MAP_PRIVATE, *fd, 0)) == MAP_FAILED) {
+        LOGMSG_P(l_ERROR, "Couldn't mmap() the '%s' file", fileName);
+        close(*fd);
+        return NULL;
+    }
+
+    *fileSz = st.st_size;
+    return buf;
 }