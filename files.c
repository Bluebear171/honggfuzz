/*
 *
 * honggfuzz - file operations
 * -----------------------------------------
 *
 * Author: Robert Swiecki <swiecki@google.com>
 *
 * Copyright 2010-2015 by Google Inc. All Rights Reserved.
 *
 * Licensed under the Apache License, Version 2.0 (the "License"); you may
 * not use this file except in compliance with the License. You may obtain
 * a copy of the License at
 *
 * http://www.apache.org/licenses/LICENSE-2.0
 *
 * Unless required by applicable law or agreed to in writing, software
 * distributed under the License is distributed on an "AS IS" BASIS,
 * WITHOUT WARRANTIES OR CONDITIONS OF ANY KIND, either express or
 * implied. See the License for the specific language governing
 * permissions and limitations under the License.
 *
 */

#include "common.h"
#include "files.h"

#include <dirent.h>
#include <errno.h>
#include <fcntl.h>
#include <inttypes.h>
#include <stdint.h>
#include <stdio.h>
#include <stdlib.h>
#include <string.h>
#include <sys/mman.h>
#include <sys/stat.h>
#include <sys/types.h>
#include <unistd.h>

#include "log.h"

size_t files_readFileToBufMax(char *fileName, uint8_t * buf, size_t fileMaxSz)
{
    int fd = open(fileName, O_RDONLY);
    if (fd == -1) {
        PLOG_E("Couldn't open '%s' for R/O", fileName);
        return 0UL;
    }

    struct stat st;
    if (fstat(fd, &st) == -1) {
        PLOG_E("Couldn't fstat(fd='%d' fileName='%s')", fd, fileName);
        close(fd);
        return 0UL;
    }

    if (st.st_size > (off_t) fileMaxSz) {
        LOG_E("File '%s' size to big (%zu > %zu)", fileName, (size_t) st.st_size, fileMaxSz);
        close(fd);
        return 0UL;
    }

    if (files_readFromFd(fd, buf, (size_t) st.st_size) == false) {
        LOG_E("Couldn't read '%s' to a buf", fileName);
        close(fd);
        return 0UL;
    }
    close(fd);

    LOG_D("Read '%zu' bytes (max: '%zu') from '%s'", (size_t) st.st_size, fileMaxSz, fileName);

    return (size_t) st.st_size;
}

bool files_writeBufToFile(char *fileName, uint8_t * buf, size_t fileSz, int flags)
{
    int fd = open(fileName, flags, 0644);
    if (fd == -1) {
        PLOG_E("Couldn't open '%s' for R/O", fileName);
        return false;
    }

    if (files_writeToFd(fd, buf, fileSz) == false) {
        PLOG_E("Couldn't write '%zu' bytes to file '%s' (fd='%d')", fileSz, fileName, fd);
        close(fd);
        unlink(fileName);
        return false;
    }
    close(fd);

    LOG_D("Written '%zu' bytes to '%s'", fileSz, fileName);

    return true;
}

bool files_writeToFd(int fd, uint8_t * buf, size_t fileSz)
{
    size_t writtenSz = 0;
    while (writtenSz < fileSz) {
        ssize_t sz = write(fd, &buf[writtenSz], fileSz - writtenSz);
        if (sz < 0 && errno == EINTR)
            continue;

        if (sz < 0)
            return false;

        writtenSz += sz;
    }
    return true;
}

bool files_writeStrToFd(int fd, char *str)
{
    return files_writeToFd(fd, (uint8_t *) str, strlen(str));
}

bool files_readFromFd(int fd, uint8_t * buf, size_t fileSz)
{
    size_t readSz = 0;
    while (readSz < fileSz) {
        ssize_t sz = read(fd, &buf[readSz], fileSz - readSz);
        if (sz < 0 && errno == EINTR)
            continue;

        if (sz < 0)
            return false;

        readSz += sz;
    }
    return true;
}

bool files_exists(char *fileName)
{
    return (access(fileName, F_OK) != -1);
}

bool files_writePatternToFd(int fd, off_t size, unsigned char p)
{
    void *buf = malloc(size);
    if (!buf) {
        PLOG_W("Couldn't allocate memory");
        return false;
    }

    memset(buf, p, (size_t) size);
    int ret = files_writeToFd(fd, buf, size);
    free(buf);

    return ret;
}

static bool files_readdir(honggfuzz_t * hfuzz)
{
    DIR *dir = opendir(hfuzz->inputFile);
    if (!dir) {
        PLOG_E("Couldn't open dir '%s'", hfuzz->inputFile);
        return false;
    }

    int count = 0;
    for (;;) {
        struct dirent de, *res;
        if (readdir_r(dir, &de, &res) > 0) {
            PLOG_E("Couldn't read the '%s' dir", hfuzz->inputFile);
            closedir(dir);
            return false;
        }

        if (res == NULL && count > 0) {
            LOG_I("%zu input files have been added to the list", hfuzz->fileCnt);
            closedir(dir);
            return true;
        }

        if (res == NULL && count == 0) {
            LOG_E("Directory '%s' doesn't contain any regular files", hfuzz->inputFile);
            closedir(dir);
            return false;
        }

        char path[PATH_MAX];
        snprintf(path, sizeof(path), "%s/%s", hfuzz->inputFile, res->d_name);
        struct stat st;
        if (stat(path, &st) == -1) {
            LOG_W("Couldn't stat() the '%s' file", path);
            continue;
        }

        if (!S_ISREG(st.st_mode)) {
            LOG_D("'%s' is not a regular file, skipping", path);
            continue;
        }

        if (st.st_size == 0ULL) {
            LOG_D("'%s' is empty", path);
            continue;
        }

        if (st.st_size > (off_t) hfuzz->maxFileSz) {
            LOG_W("File '%s' is bigger than maximal defined file size (-F): %" PRId64 " > %"
                  PRId64, path, (int64_t) st.st_size, (int64_t) hfuzz->maxFileSz);
            continue;
        }

        if (!(hfuzz->files = realloc(hfuzz->files, sizeof(char *) * (count + 1)))) {
            PLOG_E("Couldn't allocate memory");
            closedir(dir);
            return false;
        }

        hfuzz->files[count] = strdup(path);
        if (!hfuzz->files[count]) {
            PLOG_E("Couldn't allocate memory");
            closedir(dir);
            return false;
        }
        hfuzz->fileCnt = ++count;
        LOG_D("Added '%s' to the list of input files", path);
    }

    abort();                    /* NOTREACHED */
    return false;
}

bool files_init(honggfuzz_t * hfuzz)
{
    hfuzz->files = malloc(sizeof(char *));
    if (hfuzz->dynFileMethod != _HF_DYNFILE_NONE && !hfuzz->inputFile) {
        hfuzz->fileCnt = 1;
        hfuzz->files[0] = "DYNAMIC_FILE";
        return true;
    }
    if (hfuzz->externalCommand && !hfuzz->inputFile) {
        hfuzz->fileCnt = 1;
        hfuzz->files[0] = "CREATED";
        LOG_I
            ("No input file corpus specified, the external command '%s' is responsible for creating the fuzz files",
             hfuzz->externalCommand);
        return true;
    }

    if (!hfuzz->files) {
        PLOG_E("Couldn't allocate memory");
        return false;
    }

    if (!hfuzz->inputFile) {
        LOG_E("No input file/dir specified");
        return false;
    }

    struct stat st;
    if (stat(hfuzz->inputFile, &st) == -1) {
        PLOG_E("Couldn't stat the input file/dir '%s'", hfuzz->inputFile);
        return false;
    }

    if (S_ISDIR(st.st_mode)) {
        return files_readdir(hfuzz);
    }

    if (!S_ISREG(st.st_mode)) {
        LOG_E("'%s' is not a regular file, nor a directory", hfuzz->inputFile);
        return false;
    }

    if (st.st_size > (off_t) hfuzz->maxFileSz) {
        LOG_E("File '%s' is bigger than maximal defined file size (-F): %" PRId64 " > %" PRId64,
              hfuzz->inputFile, (int64_t) st.st_size, (int64_t) hfuzz->maxFileSz);
        return false;
    }

    hfuzz->files[0] = hfuzz->inputFile;
    hfuzz->fileCnt = 1;
    return true;
}

char *files_basename(char *path)
{
    char *base = strrchr(path, '/');
    return base ? base + 1 : path;
}

bool files_parseDictionary(honggfuzz_t * hfuzz)
{
    FILE *fDict = fopen(hfuzz->dictionaryFile, "rb");
    if (fDict == NULL) {
        PLOG_E("Couldn't open '%s' - R/O mode", hfuzz->dictionaryFile);
        return false;
    }

    for (;;) {
        char *lineptr = NULL;
        size_t n = 0;
        if (getdelim(&lineptr, &n, '\0', fDict) == -1) {
            break;
        }
        if ((hfuzz->dictionary =
             realloc(hfuzz->dictionary,
                     (hfuzz->dictionaryCnt + 1) * sizeof(hfuzz->dictionary[0]))) == NULL) {
            PLOG_E("Realloc failed (sz=%zu)",
                   (hfuzz->dictionaryCnt + 1) * sizeof(hfuzz->dictionary[0]));
            fclose(fDict);
            return false;
        }
        hfuzz->dictionary[hfuzz->dictionaryCnt] = lineptr;
        LOG_D("Dictionary: loaded word: '%s' (len=%zu)",
              hfuzz->dictionary[hfuzz->dictionaryCnt],
              strlen(hfuzz->dictionary[hfuzz->dictionaryCnt]));
        hfuzz->dictionaryCnt += 1;
    }
    LOG_I("Loaded %zu words from the dictionary", hfuzz->dictionaryCnt);
    fclose(fDict);
    return true;
}

/*
 * dstExists argument can be used by caller for cases where existing destination
 * file requires special handling (e.g. save unique crashes)
 */
bool files_copyFile(const char *source, const char *destination, bool * dstExists)
{
    if (dstExists)
        *dstExists = false;
    if (link(source, destination) == 0) {
        return true;
    } else {
        if (errno == EEXIST) {
            // Should kick-in before MAC, so avoid the hassle
            if (dstExists)
                *dstExists = true;
            return false;
        } else {
            PLOG_D("Couldn't link '%s' as '%s'", source, destination);
            /*
             * Don't fail yet as we might have a running env which doesn't allow
             * hardlinks (e.g. SELinux)
             */
        }
    }

    // Now try with a verbose POSIX alternative
    int inFD, outFD, dstOpenFlags;
    mode_t dstFilePerms;

    // O_EXCL is important for saving unique crashes
    dstOpenFlags = O_CREAT | O_WRONLY | O_EXCL;
    dstFilePerms = S_IRUSR | S_IWUSR | S_IRGRP | S_IWGRP | S_IROTH | S_IWOTH;

    inFD = open(source, O_RDONLY);
    if (inFD == -1) {
        PLOG_D("Couldn't open '%s' source", source);
        return false;
    }

    struct stat inSt;
    if (fstat(inFD, &inSt) == -1) {
        PLOG_E("Couldn't fstat(fd='%d' fileName='%s')", inFD, source);
        close(inFD);
        return false;
    }

    outFD = open(destination, dstOpenFlags, dstFilePerms);
    if (outFD == -1) {
        if (errno == EEXIST) {
            if (dstExists)
                *dstExists = true;
        }
        PLOG_D("Couldn't open '%s' destination", destination);
        close(inFD);
        return false;
    }

    uint8_t *inFileBuf = malloc(inSt.st_size);
    if (!inFileBuf) {
        PLOG_E("malloc(%zu) failed", (size_t) inSt.st_size);
        close(inFD);
        close(outFD);
        return false;
    }

    if (files_readFromFd(inFD, inFileBuf, (size_t) inSt.st_size) == false) {
        PLOG_E("Couldn't read '%s' to a buf", source);
        free(inFileBuf);
        close(inFD);
        close(outFD);
        return false;
    }

    if (files_writeToFd(outFD, inFileBuf, inSt.st_size) == false) {
        PLOG_E("Couldn't write '%zu' bytes to file '%s' (fd='%d')", (size_t) inSt.st_size,
               destination, outFD);
        free(inFileBuf);
        close(inFD);
        close(outFD);
        unlink(destination);
        return false;
    }

    free(inFileBuf);
    close(inFD);
    close(outFD);
    return true;
}

#if defined(_HF_ARCH_LINUX)
#if defined(DEBUG_BUILD)

#define PROC_MAP_SZ   2176
#define PROC_MAP_SZ_  2175
#define XSTR(A)       STRI(A)
#define STRI(A)       #A
bool files_procMapsToFile(pid_t pid, const char *fileName)
{
    FILE *f = NULL;
    char fMaps[PATH_MAX] = { 0 };

    int dstOpenFlags = O_CREAT | O_WRONLY | O_EXCL;
    mode_t dstFilePerms = S_IRUSR | S_IWUSR | S_IRGRP | S_IWGRP | S_IROTH | S_IWOTH;

    int outFD = open(fileName, dstOpenFlags, dstFilePerms);
    if (outFD == -1) {
        PLOG_E("Couldn't open '%s' destination", fileName);
        return false;
    }

    snprintf(fMaps, PATH_MAX, "/proc/%d/maps", pid);

    if ((f = fopen(fMaps, "rb")) == NULL) {
        PLOG_E("Couldn't open '%s' - R/O mode", fMaps);
        close(outFD);
        return false;
    }

    while (!feof(f)) {
        char readBuf[PROC_MAP_SZ + 128], perm[5], dev[7], name[PATH_MAX];
        unsigned long long start, end;
        unsigned long inode, offset;

        memset(readBuf, 0, sizeof(readBuf));
        memset(perm, 0, sizeof(perm));
        memset(dev, 0, sizeof(dev));
        memset(name, 0, sizeof(name));

        if (fgets(readBuf, sizeof(readBuf), f) == 0)
            break;

        sscanf(readBuf, "%llx-%llx %4s %lx %6s %ld %" XSTR(PROC_MAP_SZ_) "s",
               &start, &end, perm, &offset, dev, &inode, name);

        dprintf(outFD, "%016llx-%016llx (%lld KB)\t%s\t%lx\t%6s\t%ld\t'%.*s'\n",
                start, end, (end - start) / 1024, perm, offset, dev, inode, PROC_MAP_SZ_, name);
    }
    fclose(f);
    close(outFD);

    return true;
}
#endif                          /* defined(DEBUG_BUILD) */
#endif                          /* defined(_HF_ARCH_LINUX) */

int files_readSysFS(const char *source, char *buf, size_t bufSz)
{
    char *cp = NULL;
    int inFD = open(source, O_RDONLY, 0);
    if (inFD == -1) {
        PLOG_D("Couldn't open '%s' source", source);
        return -1;
    }

    ssize_t count = 0;
    do {
        count = read(inFD, buf, bufSz);
    } while (count == -1 && errno == EINTR);

    if (count > 0)
        cp = (char *)strrchr(buf, '\n');

    if (cp)
        *cp = '\0';

    else
        buf[0] = '\0';

    close(inFD);
    return count;
}

bool files_parseBlacklist(honggfuzz_t * hfuzz)
{
    FILE *fBl = fopen(hfuzz->blacklistFile, "rb");
    if (fBl == NULL) {
        PLOG_E("Couldn't open '%s' - R/O mode", hfuzz->blacklistFile);
        return false;
    }

    for (;;) {
        char *lineptr = NULL;
        size_t n = 0;
        if (getline(&lineptr, &n, fBl) == -1) {
            break;
        }

        if ((hfuzz->blacklist =
             realloc(hfuzz->blacklist,
                     (hfuzz->blacklistCnt + 1) * sizeof(hfuzz->blacklist[0]))) == NULL) {
            PLOG_E("realloc failed (sz=%zu)",
                   (hfuzz->blacklistCnt + 1) * sizeof(hfuzz->blacklist[0]));
            fclose(fBl);
            return false;
        }

        hfuzz->blacklist[hfuzz->blacklistCnt] = strtoull(lineptr, 0, 16);
        LOG_D("Blacklist: loaded %'" PRId64 "'", hfuzz->blacklist[hfuzz->blacklistCnt]);

        // Verify entries are sorted so we can use interpolation search
        if (hfuzz->blacklistCnt > 1) {
            if (hfuzz->blacklist[hfuzz->blacklistCnt - 1] > hfuzz->blacklist[hfuzz->blacklistCnt]) {
                LOG_F
                    ("Blacklist file not sorted. Use 'tools/createStackBlacklist.sh' to sort records");
                fclose(fBl);
                return false;
            }
        }
        hfuzz->blacklistCnt += 1;
    }

    if (hfuzz->blacklistCnt > 0) {
        LOG_I("Loaded %zu stack hash(es) from the blacklist file", hfuzz->blacklistCnt);
    } else {
        LOG_F("Empty stack hashes blacklist file '%s'", hfuzz->blacklistFile);
    }
    fclose(fBl);
    return true;
}

<<<<<<< HEAD
bool files_parseSymbolsBlacklist(honggfuzz_t * hfuzz)
{
    FILE *fSBl = fopen(hfuzz->symbolsBlacklistFile, "rb");
    if (fSBl == NULL) {
        PLOG_E("Couldn't open '%s' - R/O mode", hfuzz->symbolsBlacklistFile);
        return false;
    }

    for (;;) {
        char *lineptr = NULL;
        size_t n = 0;
        if (getdelim(&lineptr, &n, '\0', fSBl) == -1) {
            break;
        }
        if ((hfuzz->symbolsBlacklist =
             realloc(hfuzz->symbolsBlacklist,
                     (hfuzz->symbolsBlacklistCnt + 1) * sizeof(hfuzz->symbolsBlacklist[0]))) ==
            NULL) {
            PLOG_E("Realloc failed (sz=%zu)",
                   (hfuzz->symbolsBlacklistCnt + 1) * sizeof(hfuzz->symbolsBlacklist[0]));
            fclose(fSBl);
            return false;
        }
        hfuzz->symbolsBlacklist[hfuzz->symbolsBlacklistCnt] = lineptr;
        hfuzz->symbolsBlacklistCnt += 1;
    }

    if (hfuzz->symbolsBlacklistCnt > 0) {
        LOG_I("Loaded %zu symbol(s) from the blacklist file", hfuzz->symbolsBlacklistCnt);
    } else {
        LOG_F("Empty symbols blacklist file '%s'", hfuzz->symbolsBlacklistFile);
    }
    fclose(fSBl);
    return true;
}
=======
#if defined(_HF_ARCH_LINUX)
#define PROC_MAP_SZ   2176
#define PROC_MAP_SZ_  2175
#define XSTR(A)       STRI(A)
#define STRI(A)       #A
bool files_procMapsToFile(pid_t pid, const char *fileName)
{
    FILE *f = NULL;
    char fMaps[PATH_MAX] = { 0 };

    int dstOpenFlags = O_CREAT | O_WRONLY | O_EXCL;
    mode_t dstFilePerms = S_IRUSR | S_IWUSR | S_IRGRP | S_IWGRP | S_IROTH | S_IWOTH;

    int outFD = open(fileName, dstOpenFlags, dstFilePerms);
    if (outFD == -1) {
        PLOG_E("Couldn't open '%s' destination", fileName);
        return false;
    }

    snprintf(fMaps, PATH_MAX, "/proc/%d/maps", pid);

    if ((f = fopen(fMaps, "rb")) == NULL) {
        PLOG_E("Couldn't open '%s' - R/O mode", fMaps);
        close(outFD);
        return false;
    }

    while (!feof(f)) {
        char readBuf[PROC_MAP_SZ + 128], perm[5], dev[7], name[PATH_MAX];
        unsigned long long start, end;
        unsigned long inode, offset;

        memset(readBuf, 0, sizeof(readBuf));
        memset(perm, 0, sizeof(perm));
        memset(dev, 0, sizeof(dev));
        memset(name, 0, sizeof(name));

        if (fgets(readBuf, sizeof(readBuf), f) == 0)
            break;

        sscanf(readBuf, "%llx-%llx %4s %lx %6s %ld %" XSTR(PROC_MAP_SZ_) "s",
               &start, &end, perm, &offset, dev, &inode, name);

        dprintf(outFD, "%016llx-%016llx (%lld KB)\t%s\t%lx\t%6s\t%ld\t'%.*s'\n",
                start, end, (end - start) / 1024, perm, offset, dev, inode, PROC_MAP_SZ_, name);
    }
    fclose(f);
    close(outFD);

    return true;
}
#endif                          /* defined(_HF_ARCH_LINUX) */
>>>>>>> d34b470f

uint8_t *files_mapFile(char *fileName, off_t * fileSz, int *fd, bool isWritable)
{
    int mmapProt = PROT_READ;
    if (isWritable) {
        mmapProt |= PROT_WRITE;
    }

    if ((*fd = open(fileName, O_RDONLY)) == -1) {
        PLOG_E("Couldn't open() '%s' file in R/O mode", fileName);
        return NULL;
    }

    struct stat st;
    if (fstat(*fd, &st) == -1) {
        PLOG_E("Couldn't stat() the '%s' file", fileName);
        close(*fd);
        return NULL;
    }

    uint8_t *buf;
    if ((buf = mmap(NULL, st.st_size, mmapProt, MAP_PRIVATE, *fd, 0)) == MAP_FAILED) {
        PLOG_E("Couldn't mmap() the '%s' file", fileName);
        close(*fd);
        return NULL;
    }

    *fileSz = st.st_size;
    return buf;
}<|MERGE_RESOLUTION|>--- conflicted
+++ resolved
@@ -405,8 +405,6 @@
 }
 
 #if defined(_HF_ARCH_LINUX)
-#if defined(DEBUG_BUILD)
-
 #define PROC_MAP_SZ   2176
 #define PROC_MAP_SZ_  2175
 #define XSTR(A)       STRI(A)
@@ -457,7 +455,6 @@
 
     return true;
 }
-#endif                          /* defined(DEBUG_BUILD) */
 #endif                          /* defined(_HF_ARCH_LINUX) */
 
 int files_readSysFS(const char *source, char *buf, size_t bufSz)
@@ -535,7 +532,6 @@
     return true;
 }
 
-<<<<<<< HEAD
 bool files_parseSymbolsBlacklist(honggfuzz_t * hfuzz)
 {
     FILE *fSBl = fopen(hfuzz->symbolsBlacklistFile, "rb");
@@ -571,60 +567,6 @@
     fclose(fSBl);
     return true;
 }
-=======
-#if defined(_HF_ARCH_LINUX)
-#define PROC_MAP_SZ   2176
-#define PROC_MAP_SZ_  2175
-#define XSTR(A)       STRI(A)
-#define STRI(A)       #A
-bool files_procMapsToFile(pid_t pid, const char *fileName)
-{
-    FILE *f = NULL;
-    char fMaps[PATH_MAX] = { 0 };
-
-    int dstOpenFlags = O_CREAT | O_WRONLY | O_EXCL;
-    mode_t dstFilePerms = S_IRUSR | S_IWUSR | S_IRGRP | S_IWGRP | S_IROTH | S_IWOTH;
-
-    int outFD = open(fileName, dstOpenFlags, dstFilePerms);
-    if (outFD == -1) {
-        PLOG_E("Couldn't open '%s' destination", fileName);
-        return false;
-    }
-
-    snprintf(fMaps, PATH_MAX, "/proc/%d/maps", pid);
-
-    if ((f = fopen(fMaps, "rb")) == NULL) {
-        PLOG_E("Couldn't open '%s' - R/O mode", fMaps);
-        close(outFD);
-        return false;
-    }
-
-    while (!feof(f)) {
-        char readBuf[PROC_MAP_SZ + 128], perm[5], dev[7], name[PATH_MAX];
-        unsigned long long start, end;
-        unsigned long inode, offset;
-
-        memset(readBuf, 0, sizeof(readBuf));
-        memset(perm, 0, sizeof(perm));
-        memset(dev, 0, sizeof(dev));
-        memset(name, 0, sizeof(name));
-
-        if (fgets(readBuf, sizeof(readBuf), f) == 0)
-            break;
-
-        sscanf(readBuf, "%llx-%llx %4s %lx %6s %ld %" XSTR(PROC_MAP_SZ_) "s",
-               &start, &end, perm, &offset, dev, &inode, name);
-
-        dprintf(outFD, "%016llx-%016llx (%lld KB)\t%s\t%lx\t%6s\t%ld\t'%.*s'\n",
-                start, end, (end - start) / 1024, perm, offset, dev, inode, PROC_MAP_SZ_, name);
-    }
-    fclose(f);
-    close(outFD);
-
-    return true;
-}
-#endif                          /* defined(_HF_ARCH_LINUX) */
->>>>>>> d34b470f
 
 uint8_t *files_mapFile(char *fileName, off_t * fileSz, int *fd, bool isWritable)
 {
