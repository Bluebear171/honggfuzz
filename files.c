--- conflicted
+++ resolved
@@ -540,15 +540,9 @@
         return false;
     }
 
-<<<<<<< HEAD
-    for (;;) {
-        char *lineptr = NULL;
-        size_t n = 0;
-=======
     char *lineptr = NULL;
     size_t n = 0;
     for (;;) {
->>>>>>> 4dbae1c5
         if (getline(&lineptr, &n, fSBl) == -1) {
             break;
         }
@@ -557,10 +551,7 @@
         if (strlen(lineptr) < 3) {
             LOG_F("Input symbol '%s' too short (strlen < 3)", lineptr);
             fclose(fSBl);
-<<<<<<< HEAD
-=======
             free(lineptr);
->>>>>>> 4dbae1c5
             return false;
         }
 
@@ -571,10 +562,7 @@
             PLOG_E("Realloc failed (sz=%zu)",
                    (hfuzz->symbolsBlacklistCnt + 1) * sizeof(hfuzz->symbolsBlacklist[0]));
             fclose(fSBl);
-<<<<<<< HEAD
-=======
             free(lineptr);
->>>>>>> 4dbae1c5
             return false;
         }
         hfuzz->symbolsBlacklist[hfuzz->symbolsBlacklistCnt] = lineptr;
@@ -587,10 +575,7 @@
         LOG_F("Empty symbols blacklist file '%s'", hfuzz->symbolsBlacklistFile);
     }
     fclose(fSBl);
-<<<<<<< HEAD
-=======
     free(lineptr);
->>>>>>> 4dbae1c5
     return true;
 }
 
@@ -602,15 +587,9 @@
         return false;
     }
 
-<<<<<<< HEAD
-    for (;;) {
-        char *lineptr = NULL;
-        size_t n = 0;
-=======
     char *lineptr = NULL;
     size_t n = 0;
     for (;;) {
->>>>>>> 4dbae1c5
         if (getline(&lineptr, &n, fSWl) == -1) {
             break;
         }
@@ -619,10 +598,7 @@
         if (strlen(lineptr) < 3) {
             LOG_F("Input symbol '%s' too short (strlen < 3)", lineptr);
             fclose(fSWl);
-<<<<<<< HEAD
-=======
             free(lineptr);
->>>>>>> 4dbae1c5
             return false;
         }
 
@@ -633,10 +609,7 @@
             PLOG_E("Realloc failed (sz=%zu)",
                    (hfuzz->symbolsWhitelistCnt + 1) * sizeof(hfuzz->symbolsWhitelist[0]));
             fclose(fSWl);
-<<<<<<< HEAD
-=======
             free(lineptr);
->>>>>>> 4dbae1c5
             return false;
         }
         hfuzz->symbolsWhitelist[hfuzz->symbolsWhitelistCnt] = lineptr;
@@ -649,10 +622,7 @@
         LOG_F("Empty symbols whitelist file '%s'", hfuzz->symbolsWhitelistFile);
     }
     fclose(fSWl);
-<<<<<<< HEAD
-=======
     free(lineptr);
->>>>>>> 4dbae1c5
     return true;
 }
 
