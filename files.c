--- conflicted
+++ resolved
@@ -409,7 +409,6 @@
     return true;
 }
 
-<<<<<<< HEAD
 #if defined(_HF_ARCH_LINUX)
 #if defined(DEBUG)
 
@@ -493,8 +492,6 @@
 }
 #endif                          /* defined(_HF_ARCH_LINUX) */
 
-=======
->>>>>>> ebf879e7
 bool files_parseBlacklist(honggfuzz_t * hfuzz)
 {
     FILE *fBl = fopen(hfuzz->blacklistFile, "rb");
@@ -534,13 +531,8 @@
         hfuzz->blacklistCnt += 1;
     }
 
-<<<<<<< HEAD
-    if (hfuzz->blacklistCnt > 1) {
-        LOGMSG(l_INFO, "Loaded %zu stack hashes from the blacklist file", hfuzz->blacklistCnt);
-=======
     if (hfuzz->blacklistCnt > 0) {
         LOGMSG(l_INFO, "Loaded %zu stack hash(es) from the blacklist file", hfuzz->blacklistCnt);
->>>>>>> ebf879e7
     } else {
         LOGMSG(l_FATAL, "Empty stack hashes blacklist file '%s'", hfuzz->blacklistFile);
     }
