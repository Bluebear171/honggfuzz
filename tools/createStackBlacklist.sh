--- conflicted
+++ resolved
@@ -139,11 +139,7 @@
   echo "[*] Processing files from '$INPUT_DIR' ..."
   find $INPUT_DIR -type f -iname "*.$FILE_EXT" \
        -o -name "*.$FILE_EXT.verified" \
-<<<<<<< HEAD
-       -o -name "*.$FILE_EXT.simplified" | while read -r FILE
-=======
        -o -name "*.$FILE_EXT*.min" | while read -r FILE
->>>>>>> c82c4596
   do
     fileName=$(basename $FILE)
     if ! echo $fileName | grep -qF ".STACK."; then
