--- conflicted
+++ resolved
@@ -49,12 +49,10 @@
 
 extern bool files_copyFile(const char *source, const char *destination, bool * dstExists);
 
-<<<<<<< HEAD
+extern bool files_parseBlacklist(honggfuzz_t * hfuzz);
+
 #if defined(_HF_ARCH_LINUX) && defined(DEBUG)
 bool files_procMapsToFile(pid_t pid, const char *fileName);
 #endif
-=======
-extern bool files_parseBlacklist(honggfuzz_t * hfuzz);
->>>>>>> 658a0189
 
 #endif