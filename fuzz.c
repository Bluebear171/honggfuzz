--- conflicted
+++ resolved
@@ -797,20 +797,16 @@
         }
     }
 
-<<<<<<< HEAD
     if (hfuzz->useSimplifier && (fuzzer->crashFileName[0] != 0) && fuzzer->backtrace) {
         if (!fuzz_runSimplifier(hfuzz, fuzzer)) {
             LOG_I("Failed to simplify %s", fuzzer->crashFileName);
         }
     }
 
-    report_Report(hfuzz, fuzzer->report);
-=======
     {
         MX_SCOPED_LOCK(&hfuzz->report_mutex);
         report_Report(hfuzz, fuzzer->report);
     }
->>>>>>> 76dc6eb7
 
     if (state == _HF_STATE_DYNAMIC_PRE && ATOMIC_PRE_INC(hfuzz->doneFileIndex) >= hfuzz->fileCnt) {
         fuzz_setState(hfuzz, _HF_STATE_DYNAMIC_MAIN);
