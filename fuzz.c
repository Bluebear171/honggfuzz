--- conflicted
+++ resolved
@@ -230,19 +230,11 @@
 
     crashBuf = files_mapFile(crashedFuzzer->crashFileName, &crashFileSz, &crashFd, false);
     if (crashBuf == NULL) {
-<<<<<<< HEAD
-        LOGMSG(l_ERROR, "Couldn't open and map '%s' in R/O mode", crashedFuzzer->crashFileName);
-        goto bail;
-    }
-
-    LOGMSG(l_INFO, "Launching verifier for %" PRIx64 " hash", crashedFuzzer->backtrace);
-=======
         LOG_E("Couldn't open and map '%s' in R/O mode", crashedFuzzer->crashFileName);
         goto bail;
     }
 
     LOG_I("Launching verifier for %" PRIx64 " hash", crashedFuzzer->backtrace);
->>>>>>> f2bb0542
     for (int i = 0; i < _HF_VERIFIER_ITER; i++) {
         fuzzer_t vFuzzer = {
             .pid = 0,
@@ -268,31 +260,19 @@
         fuzz_getFileName(hfuzz, vFuzzer.fileName);
         if (files_writeBufToFile
             (vFuzzer.fileName, crashBuf, crashFileSz, O_WRONLY | O_CREAT | O_EXCL) == false) {
-<<<<<<< HEAD
-            LOGMSG(l_ERROR, "Couldn't write buffer to file '%s'", vFuzzer.fileName);
-=======
             LOG_E("Couldn't write buffer to file '%s'", vFuzzer.fileName);
->>>>>>> f2bb0542
             goto bail;
         }
 
         vFuzzer.pid = arch_fork(hfuzz);
         if (vFuzzer.pid == -1) {
-<<<<<<< HEAD
-            LOGMSG_P(l_FATAL, "Couldn't fork");
-=======
             PLOG_F("Couldn't fork");
->>>>>>> f2bb0542
             return false;
         }
 
         if (!vFuzzer.pid) {
             if (!arch_launchChild(hfuzz, crashedFuzzer->crashFileName)) {
-<<<<<<< HEAD
-                LOGMSG(l_ERROR, "Error launching verifier child process");
-=======
                 LOG_E("Error launching verifier child process");
->>>>>>> f2bb0542
                 goto bail;
             }
         }
@@ -302,11 +282,7 @@
 
         /* If stack hash doesn't match skip name tag and exit */
         if (crashedFuzzer->backtrace != vFuzzer.backtrace) {
-<<<<<<< HEAD
-            LOGMSG(l_INFO, "Verifier stack hash mismatch");
-=======
             LOG_D("Verifier stack hash mismatch");
->>>>>>> f2bb0542
             goto bail;
         }
     }
@@ -315,20 +291,6 @@
     char verFile[PATH_MAX] = { 0 };
     snprintf(verFile, sizeof(verFile), "%s.verified", crashedFuzzer->crashFileName);
 
-<<<<<<< HEAD
-    int verFileFd = open(verFile, O_CREAT | O_EXCL | O_RDWR, 0644);
-    if (verFileFd == -1) {
-        LOGMSG_P(l_ERROR, "Couldn't create verified file '%s' in the current directory", verFile);
-        goto bail;
-    }
-
-    if (!files_writeToFd(verFileFd, crashBuf, crashFileSz)) {
-        close(verFileFd);
-        goto bail;
-    }
-
-    LOGMSG(l_DEBUG, "Successfully verified, saving as (%s)", verFile);
-=======
     /* Copy file with new suffix & remove original copy */
     bool dstFileExists = false;
     if (files_copyFile(crashedFuzzer->crashFileName, verFile, &dstFileExists)) {
@@ -344,7 +306,6 @@
         }
     }
 
->>>>>>> f2bb0542
     ret = true;
 
  bail:
@@ -480,11 +441,7 @@
 
     if (hfuzz->useVerifier && (fuzzer.crashFileName[0] != 0)) {
         if (!fuzz_runVerifier(hfuzz, &fuzzer)) {
-<<<<<<< HEAD
-            LOGMSG(l_INFO, "Failed to verify %s", fuzzer.crashFileName);
-=======
             LOG_I("Failed to verify %s", fuzzer.crashFileName);
->>>>>>> f2bb0542
         }
     }
 
