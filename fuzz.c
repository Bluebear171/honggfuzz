--- conflicted
+++ resolved
@@ -341,7 +341,6 @@
     return ret;
 }
 
-<<<<<<< HEAD
 static bool fuzz_runSimplifier(honggfuzz_t * hfuzz, fuzzer_t * crashedFuzzer)
 {
     bool ret = false;
@@ -512,7 +511,7 @@
         close(origFd);
     }
     return ret;
-=======
+
 static void fuzz_perfFeedback(honggfuzz_t * hfuzz, fuzzer_t * fuzzer)
 {
     LOG_D
@@ -602,7 +601,6 @@
         }
     }
     MX_UNLOCK(&hfuzz->dynamicFile_mutex);
->>>>>>> c1e293b0
 }
 
 static void fuzz_fuzzLoop(honggfuzz_t * hfuzz)
