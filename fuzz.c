--- conflicted
+++ resolved
@@ -138,9 +138,8 @@
     MX_UNLOCK(&hfuzz->dynamicFile_mutex);
 
     /* The first pass should be on an empty/initial file */
-<<<<<<< HEAD
-    if (hfuzz->branchBestCnt[0] > 0 || hfuzz->branchBestCnt[1] > 0 || hfuzz->branchBestCnt[2] > 0
-        || hfuzz->branchBestCnt[3] > 0) {
+    if (hfuzz->hwCnts.cpuInstrCnt > 0 || hfuzz->hwCnts.cpuBranchCnt > 0 || hfuzz->hwCnts.pcCnt > 0
+        || hfuzz->hwCnts.pathCnt > 0 || hfuzz->hwCnts.customCnt > 0) {
 #ifndef EXTENSION_ENABLED
         mangle_Resize(hfuzz, fuzzer->dynamicFile, &fuzzer->dynamicFileSz);
         mangle_mangleContent(hfuzz, fuzzer->dynamicFile, fuzzer->dynamicFileSz);
@@ -148,10 +147,6 @@
 #ifdef _HF_MANGLERESIZECALLBACK
         UserMangleResizeCallback(hfuzz, fuzzer->dynamicFile, &fuzzer->dynamicFileSz);
 #else
-=======
-    if (hfuzz->hwCnts.cpuInstrCnt > 0 || hfuzz->hwCnts.cpuBranchCnt > 0 || hfuzz->hwCnts.pcCnt > 0
-        || hfuzz->hwCnts.pathCnt > 0 || hfuzz->hwCnts.customCnt > 0) {
->>>>>>> f486bfee
         mangle_Resize(hfuzz, fuzzer->dynamicFile, &fuzzer->dynamicFileSz);
 #endif                          /* defined(_HF_MANGLERESIZECALLBACK) */
 #ifdef _HF_MANGLECALLBACK
