/*
 *
 * honggfuzz - fuzzing routines
 * -----------------------------------------
 *
 * Author:
 * Robert Swiecki <swiecki@google.com>
 * Felix Gröbert <groebert@google.com>
 *
 * Copyright 2010-2015 by Google Inc. All Rights Reserved.
 *
 * Licensed under the Apache License, Version 2.0 (the "License"); you may
 * not use this file except in compliance with the License. You may obtain
 * a copy of the License at
 *
 * http://www.apache.org/licenses/LICENSE-2.0
 *
 * Unless required by applicable law or agreed to in writing, software
 * distributed under the License is distributed on an "AS IS" BASIS,
 * WITHOUT WARRANTIES OR CONDITIONS OF ANY KIND, either express or
 * implied. See the License for the specific language governing
 * permissions and limitations under the License.
 *
 */

#include "common.h"
#include "fuzz.h"

#include <errno.h>
#include <fcntl.h>
#include <inttypes.h>
#include <pthread.h>
#include <signal.h>
#include <stddef.h>
#include <stdint.h>
#include <stdio.h>
#include <stdlib.h>
#include <string.h>
#include <sys/mman.h>
#include <sys/param.h>
#include <sys/stat.h>
#include <sys/time.h>
#include <sys/types.h>
#include <sys/wait.h>
#include <time.h>
#include <unistd.h>

#include "arch.h"
#include "display.h"
#include "files.h"
#include "log.h"
#include "mangle.h"
#include "report.h"
#include "util.h"

static int fuzz_sigReceived = 0;

static pthread_t fuzz_mainThread;

#ifdef EXTENSION_ENABLED
// Definitions of extension interface functions
typedef void (*MangleResizeCallback) (honggfuzz_t *, uint8_t *, size_t *);
typedef void (*MangleCallback) (honggfuzz_t *, uint8_t *, size_t, int);
typedef void (*PostMangleCallback) (honggfuzz_t *, uint8_t *, size_t);

extern void __hf_MangleResizeCallback(honggfuzz_t * hfuzz, uint8_t * buf, size_t * bufSz);
extern void __hf_MangleCallback(honggfuzz_t * hfuzz, uint8_t * buf, size_t bufSz, int rnd_index);
extern void __hf_PostMangleCallback(honggfuzz_t * hfuzz, uint8_t * buf, size_t bufSz);

// Function pointer variables
#ifdef _HF_MANGLERESIZECALLBACK
static MangleResizeCallback UserMangleResizeCallback = &__hf_MangleResizeCallback;
#endif                          /* defined(_HF_MANGLERESIZECALLBACK) */
#ifdef _HF_MANGLECALLBACK
static MangleCallback UserMangleCallback = &__hf_MangleCallback;
#endif                          /* defined(_HF_MANGLECALLBACK) */
#ifdef _HF_POSTMANGLECALLBACK
static PostMangleCallback UserPostMangleCallback = &__hf_PostMangleCallback;
#endif                          /* defined(_HF_POSTMANGLECALLBACK) */
#endif                          /* defined(EXTENSION_ENABLED) */

static void fuzz_sigHandler(int sig)
{
    /* We should not terminate upon SIGALRM delivery */
    if (sig == SIGALRM) {
        return;
    }

    fuzz_sigReceived = sig;
}

static void fuzz_getFileName(honggfuzz_t * hfuzz, char *fileName)
{
    struct timeval tv;
    gettimeofday(&tv, NULL);

    snprintf(fileName, PATH_MAX, "%s/.honggfuzz.%d.%lu.%llx.%s", hfuzz->workDir, (int)getpid(),
             (unsigned long int)tv.tv_sec, (unsigned long long int)util_rndGet(0, 1ULL << 62),
             hfuzz->fileExtn);

    return;
}

static bool fuzz_prepareFileDynamically(honggfuzz_t * hfuzz, fuzzer_t * fuzzer, int rnd_index)
{
    MX_LOCK(&hfuzz->dynamicFile_mutex);

    if (hfuzz->inputFile && hfuzz->hwCnts.cpuInstrCnt == 0ULL && hfuzz->hwCnts.cpuBranchCnt == 0ULL
        && hfuzz->hwCnts.pcCnt == 0ULL && hfuzz->hwCnts.pathCnt == 0ULL
        && hfuzz->hwCnts.customCnt == 0ULL) {
        size_t fileSz = files_readFileToBufMax(hfuzz->files[rnd_index], hfuzz->dynamicFileBest,
                                               hfuzz->maxFileSz);
        if (fileSz == 0) {
            MX_UNLOCK(&hfuzz->dynamicFile_mutex);
            LOG_E("Couldn't read '%s'", hfuzz->files[rnd_index]);
            return false;
        }
        hfuzz->dynamicFileBestSz = fileSz;
    }

    if (hfuzz->dynamicFileBestSz > hfuzz->maxFileSz) {
        LOG_F("Current BEST file Sz > maxFileSz (%zu > %zu)", hfuzz->dynamicFileBestSz,
              hfuzz->maxFileSz);
    }

    fuzzer->dynamicFileSz = hfuzz->dynamicFileBestSz;
    memcpy(fuzzer->dynamicFile, hfuzz->dynamicFileBest, hfuzz->dynamicFileBestSz);

    MX_UNLOCK(&hfuzz->dynamicFile_mutex);

    /* 
     * if flip rate is 0.0, early abort file mangling. This will leave perf counters
     * with values equal to dry runs against input corpus.
     */
    if (hfuzz->flipRate != 0.0L) {
        goto skipMangling;
    }
    /* The first pass should be on an empty/initial file */
    if (hfuzz->hwCnts.cpuInstrCnt > 0 || hfuzz->hwCnts.cpuBranchCnt > 0 || hfuzz->hwCnts.pcCnt > 0
        || hfuzz->hwCnts.pathCnt > 0 || hfuzz->hwCnts.customCnt > 0) {

#if defined(EXTENSION_ENABLED) && defined(_HF_MANGLERESIZECALLBACK)
        UserMangleResizeCallback(hfuzz, fuzzer->dynamicFile, &fuzzer->dynamicFileSz);
#else
        mangle_Resize(hfuzz, fuzzer->dynamicFile, &fuzzer->dynamicFileSz);
#endif
#if defined(EXTENSION_ENABLED) && defined(_HF_MANGLECALLBACK)
        UserMangleCallback(hfuzz, fuzzer->dynamicFile, fuzzer->dynamicFileSz, rnd_index);
#else
        mangle_mangleContent(hfuzz, fuzzer->dynamicFile, fuzzer->dynamicFileSz);
#endif
#if defined(EXTENSION_ENABLED) && defined(_HF_POSTMANGLECALLBACK)
        UserPostMangleCallback(hfuzz, fuzzer->dynamicFile, fuzzer->dynamicFileSz);
#endif

    }

 skipMangling:
    if (files_writeBufToFile
        (fuzzer->fileName, fuzzer->dynamicFile, fuzzer->dynamicFileSz,
         O_WRONLY | O_CREAT | O_EXCL | O_TRUNC) == false) {
        LOG_E("Couldn't write buffer to file '%s'", fuzzer->fileName);
        return false;
    }

    return true;
}

static bool fuzz_prepareFile(honggfuzz_t * hfuzz, fuzzer_t * fuzzer, int rnd_index)
{
    size_t fileSz =
        files_readFileToBufMax(hfuzz->files[rnd_index], fuzzer->dynamicFile, hfuzz->maxFileSz);
    if (fileSz == 0UL) {
        LOG_E("Couldn't read contents of '%s'", hfuzz->files[rnd_index]);
        return false;
    }

    /* If flip rate is 0.0, early abort file mangling */
    if (hfuzz->flipRate != 0.0L) {
#if defined(EXTENSION_ENABLED) && defined(_HF_MANGLERESIZECALLBACK)
        UserMangleResizeCallback(hfuzz, fuzzer->dynamicFile, &fileSz);
#else
        mangle_Resize(hfuzz, fuzzer->dynamicFile, &fileSz);
#endif
#if defined(EXTENSION_ENABLED) && defined(_HF_MANGLECALLBACK)
        UserMangleCallback(hfuzz, fuzzer->dynamicFile, fileSz, rnd_index);
#else
        mangle_mangleContent(hfuzz, fuzzer->dynamicFile, fileSz);
#endif
#if defined(EXTENSION_ENABLED) && defined(_HF_POSTMANGLECALLBACK)
        UserPostMangleCallback(hfuzz, fuzzer->dynamicFile, fileSz);
#endif
    }

    if (files_writeBufToFile
        (fuzzer->fileName, fuzzer->dynamicFile, fileSz, O_WRONLY | O_CREAT | O_EXCL) == false) {
        LOG_E("Couldn't write buffer to file '%s'", fuzzer->fileName);
        return false;
    }

    return true;
}

static bool fuzz_prepareFileExternally(honggfuzz_t * hfuzz, fuzzer_t * fuzzer, int rnd_index)
{
    int dstfd = open(fuzzer->fileName, O_CREAT | O_EXCL | O_RDWR, 0644);
    if (dstfd == -1) {
        PLOG_E("Couldn't create a temporary file '%s'", fuzzer->fileName);
        return false;
    }

    LOG_D("Created '%s' as an input file", fuzzer->fileName);

    if (hfuzz->inputFile) {
        size_t fileSz =
            files_readFileToBufMax(hfuzz->files[rnd_index], fuzzer->dynamicFile, hfuzz->maxFileSz);
        if (fileSz == 0UL) {
            LOG_E("Couldn't read '%s'", hfuzz->files[rnd_index]);
            unlink(fuzzer->fileName);
            return false;
        }
        // In case of external mangling only enable PostMangle callback
#if defined(EXTENSION_ENABLED) && defined(_HF_POSTMANGLECALLBACK)
        UserPostMangleCallback(hfuzz, fuzzer->dynamicFile, fileSz);
#endif

        if (files_writeToFd(dstfd, fuzzer->dynamicFile, fileSz) == false) {
            close(dstfd);
            unlink(fuzzer->fileName);
            return false;
        }
    }

    close(dstfd);

    pid_t pid = arch_fork(hfuzz);
    if (pid == -1) {
        PLOG_E("Couldn't fork");
        return false;
    }

    if (!pid) {
        /*
         * child performs the external file modifications
         */
        execl(hfuzz->externalCommand, hfuzz->externalCommand, fuzzer->fileName, NULL);
        PLOG_F("Couldn't execute '%s %s'", hfuzz->externalCommand, fuzzer->fileName);
        return false;
    }

    /*
     * parent waits until child is done fuzzing the input file
     */
    int childStatus;
    int flags = 0;
#if defined(__WNOTHREAD)
    flags |= __WNOTHREAD;
#endif                          /* defined(__WNOTHREAD) */
    while (wait4(pid, &childStatus, flags, NULL) != pid) ;
    if (WIFEXITED(childStatus)) {
        LOG_D("External command exited with status %d", WEXITSTATUS(childStatus));
        return true;
    }
    if (WIFSIGNALED(childStatus)) {
        LOG_E("External command terminated with signal %d", WTERMSIG(childStatus));
        return false;
    }
    LOG_F("External command terminated abnormally, status: %d", childStatus);
    return false;

    abort();                    /* NOTREACHED */
}

static bool fuzz_runVerifier(honggfuzz_t * hfuzz, fuzzer_t * crashedFuzzer)
{
    bool ret = false;
    int crashFd = -1;
    uint8_t *crashBuf = NULL;
    off_t crashFileSz = 0;

    crashBuf = files_mapFile(crashedFuzzer->crashFileName, &crashFileSz, &crashFd, false);
    if (crashBuf == NULL) {
        LOG_E("Couldn't open and map '%s' in R/O mode", crashedFuzzer->crashFileName);
        goto bail;
    }

    LOG_I("Launching verifier for %" PRIx64 " hash", crashedFuzzer->backtrace);
    for (int i = 0; i < _HF_VERIFIER_ITER; i++) {
        fuzzer_t vFuzzer = {
            .pid = 0,
            .timeStartedMillis = util_timeNowMillis(),
            .crashFileName = {0},
            .pc = 0ULL,
            .backtrace = 0ULL,
            .access = 0ULL,
            .exception = 0,
            .dynamicFileSz = 0,
            .dynamicFile = NULL,
            .hwCnts = {
                       .cpuInstrCnt = 0ULL,
                       .cpuBranchCnt = 0ULL,
                       .pcCnt = 0ULL,
                       .pathCnt = 0ULL,
                       .customCnt = 0ULL,
                       },
            .report = {'\0'},
            .mainWorker = false
        };

        fuzz_getFileName(hfuzz, vFuzzer.fileName);
        if (files_writeBufToFile
            (vFuzzer.fileName, crashBuf, crashFileSz, O_WRONLY | O_CREAT | O_EXCL) == false) {
            LOG_E("Couldn't write buffer to file '%s'", vFuzzer.fileName);
            goto bail;
        }

        vFuzzer.pid = arch_fork(hfuzz);
        if (vFuzzer.pid == -1) {
            PLOG_F("Couldn't fork");
            return false;
        }

        if (!vFuzzer.pid) {
            if (!arch_launchChild(hfuzz, crashedFuzzer->crashFileName)) {
                LOG_E("Error launching verifier child process");
                goto bail;
            }
        }

        arch_reapChild(hfuzz, &vFuzzer);
        unlink(vFuzzer.fileName);

        /* If stack hash doesn't match skip name tag and exit */
        if (crashedFuzzer->backtrace != vFuzzer.backtrace) {
            LOG_D("Verifier stack hash mismatch");
            goto bail;
        }
    }

    /* Workspace is inherited, just append a extra suffix */
    char verFile[PATH_MAX] = { 0 };
    snprintf(verFile, sizeof(verFile), "%s.verified", crashedFuzzer->crashFileName);

    /* Copy file with new suffix & remove original copy */
    bool dstFileExists = false;
    if (files_copyFile(crashedFuzzer->crashFileName, verFile, &dstFileExists)) {
        LOG_I("Successfully verified, saving as (%s)", verFile);
        __sync_fetch_and_add(&hfuzz->verifiedCrashesCnt, 1UL);
        unlink(crashedFuzzer->crashFileName);
    } else {
        if (dstFileExists) {
            LOG_I("It seems that '%s' already exists, skipping", verFile);
        } else {
            LOG_E("Couldn't copy '%s' to '%s'", crashedFuzzer->crashFileName, verFile);
            goto bail;
        }
    }

    ret = true;

 bail:
    if (crashBuf) {
        munmap(crashBuf, crashFileSz);
    }
    if (crashFd != -1) {
        close(crashFd);
    }
    return ret;
}

static bool fuzz_runSimplifier(honggfuzz_t * hfuzz, fuzzer_t * crashedFuzzer)
{
    bool ret = false;
    int origFd = -1, crashFd = -1;
    uint8_t *origBuf = NULL, *crashBuf = NULL;
    off_t origFileSz = 0, crashFileSz = 0;
    size_t diffBytesCnt = 0, revertedBytes = 0, curOff = 0, iterCnt = 0;
    bool largeDiffBlob = false;

    crashBuf = files_mapFile(crashedFuzzer->crashFileName, &crashFileSz, &crashFd, true);
    if (crashBuf == NULL) {
        LOG_E("Couldn't open and map '%s' in R/O mode", crashedFuzzer->crashFileName);
        goto bail;
    }

    char realOrigFile[PATH_MAX] = { 0 };

    if (hfuzz->fileCnt == 1) {
        /* Single file corpus */
        snprintf(realOrigFile, sizeof(realOrigFile), "%s", hfuzz->inputFile);
    } else {
        /* Directory with seed files */
        snprintf(realOrigFile, sizeof(realOrigFile), "%s/%s", hfuzz->inputFile,
                 crashedFuzzer->origFileName);
    }
    origBuf = files_mapFile(realOrigFile, &origFileSz, &origFd, false);
    if (crashBuf == NULL) {
        LOG_E("Couldn't open and map '%s' in R/O mode", realOrigFile);
        goto bail;
    }

    /* Calculate iterations counter */
    if (origFileSz != crashFileSz) {
#if __HF_ABORT_SIMPLIFIER_ON_SIZ_MISMATCH
        LOG_E("Simplifier size mismatch abort is enabled");
        goto bail;
#else
        iterCnt = MIN(crashFileSz, origFileSz);
#endif
    } else {
        iterCnt = crashFileSz;
    }

    LOG_D("Launching simplifier for %s", crashedFuzzer->crashFileName);
    for (; curOff < iterCnt; curOff++) {
        if (origBuf[curOff] == crashBuf[curOff]) {
            /* Reset large diff blob */
            largeDiffBlob = false;
            continue;
        }

        /* If insider largeDiffBlob skip everything until hit first non-diff offset */
        if (largeDiffBlob) {
            continue;
        }

        /* Check if large diff blob started (more then 4 bytes sequentially) */
        if (curOff < iterCnt - 4 &&
            origBuf[curOff + 1] != crashBuf[curOff + 1] &&
            origBuf[curOff + 2] != crashBuf[curOff + 2] &&
            origBuf[curOff + 3] != crashBuf[curOff + 3]) {
            largeDiffBlob = true;
            continue;
        }

        /* Verify that changes fit into sane ranges */
        diffBytesCnt++;
        if (diffBytesCnt > __HF_ABORT_SIMPLIFIER_MAX_DIFF) {
            LOG_E("Simplifier hit maximum diff tries, aborting");
            goto bail;
        }

        /* Revert change */
        char oldVal = crashBuf[curOff];
        crashBuf[curOff] = origBuf[curOff];

        fuzzer_t sFuzzer = {
            .pid = 0,
            .timeStartedMillis = util_timeNowMillis(),
            .crashFileName = {0},
            .pc = 0ULL,
            .backtrace = 0ULL,
            .access = 0ULL,
            .exception = 0,
            .dynamicFileSz = 0,
            .dynamicFile = NULL,
            .hwCnts = {
                       .cpuInstrCnt = 0ULL,
                       .cpuBranchCnt = 0ULL,
                       .pcCnt = 0ULL,
                       .pathCnt = 0ULL,
                       .customCnt = 0ULL,
                       },
            .report = {'\0'},
            .mainWorker = false
        };

        fuzz_getFileName(hfuzz, sFuzzer.fileName);
        if (files_writeBufToFile
            (sFuzzer.fileName, crashBuf, crashFileSz, O_WRONLY | O_CREAT | O_EXCL) == false) {
            LOG_E("Couldn't write buffer to file '%s'", sFuzzer.fileName);
            goto bail;
        }

        sFuzzer.pid = arch_fork(hfuzz);
        if (sFuzzer.pid == -1) {
            PLOG_F("Couldn't fork");
            return false;
        }

        if (!sFuzzer.pid) {
            if (!arch_launchChild(hfuzz, crashedFuzzer->crashFileName)) {
                LOG_E("Error launching simplifier child process");
                goto bail;
            }
        }

        arch_reapChild(hfuzz, &sFuzzer);
        unlink(sFuzzer.fileName);

        /* If stack hash doesn't match don't apply revert */
        if (crashedFuzzer->backtrace != sFuzzer.backtrace) {
            crashBuf[curOff] = oldVal;
        } else {
            revertedBytes++;
        }
    }

    /* Nothing to write if all tries failed */
    if (revertedBytes == 0) {
        LOG_I("Simplifier failed to revert any changes");
        goto bail;
    }

    /* Workspace is inherited, just append a extra suffix */
    char sFile[PATH_MAX] = { 0 };
    snprintf(sFile, sizeof(sFile), "%s.simplified", crashedFuzzer->crashFileName);

    /* Copy file with new suffix & remove original copy */
    bool dstFileExists = false;
    if (files_copyFile(crashedFuzzer->crashFileName, sFile, &dstFileExists)) {
        LOG_I("Successfully simplified, saving as (%s)", sFile);
        unlink(crashedFuzzer->crashFileName);
    } else {
        if (dstFileExists) {
            LOG_I("It seems that '%s' already exists, skipping", sFile);
        } else {
            LOG_E("Couldn't copy '%s' to '%s'", crashedFuzzer->crashFileName, sFile);
            goto bail;
        }
    }

    LOG_D("'%s' has been successfully simplified (%zu bytes reverted)",
          crashedFuzzer->crashFileName, revertedBytes);
    ret = true;

 bail:
    if (crashBuf) {
        munmap(crashBuf, crashFileSz);
    }
    if (crashFd != -1) {
        close(crashFd);
    }
    if (origBuf) {
        munmap(origBuf, origFileSz);
    }
    if (origFd != -1) {
        close(origFd);
    }
    return ret;
}

static void fuzz_fuzzLoop(honggfuzz_t * hfuzz)
{
    fuzzer_t fuzzer = {
        .pid = 0,
        .timeStartedMillis = util_timeNowMillis(),
        .crashFileName = {0},
        .pc = 0ULL,
        .backtrace = 0ULL,
        .access = 0ULL,
        .exception = 0,
        .dynamicFileSz = 0,
        .dynamicFile = malloc(hfuzz->maxFileSz),
        .hwCnts = {
                   .cpuInstrCnt = 0ULL,
                   .cpuBranchCnt = 0ULL,
                   .pcCnt = 0ULL,
                   .pathCnt = 0ULL,
                   .customCnt = 0ULL,
                   },
        .report = {'\0'},
        .mainWorker = true
    };
    if (fuzzer.dynamicFile == NULL) {
        LOG_F("malloc(%zu) failed", hfuzz->maxFileSz);
    }

    size_t rnd_index = util_rndGet(0, hfuzz->fileCnt - 1);

    /* If dry run mode, pick the next file and not a random one */
    if (hfuzz->flipRate == 0.0L && hfuzz->useVerifier) {
        rnd_index = __sync_fetch_and_add(&hfuzz->lastCheckedFileIndex, 1UL);
    }

    strncpy(fuzzer.origFileName, files_basename(hfuzz->files[rnd_index]), PATH_MAX);
    fuzz_getFileName(hfuzz, fuzzer.fileName);

    if (hfuzz->dynFileMethod != _HF_DYNFILE_NONE) {
        if (!fuzz_prepareFileDynamically(hfuzz, &fuzzer, rnd_index)) {
            exit(EXIT_FAILURE);
        }
    } else if (hfuzz->externalCommand != NULL) {
        if (!fuzz_prepareFileExternally(hfuzz, &fuzzer, rnd_index)) {
            exit(EXIT_FAILURE);
        }
    } else {
        if (!fuzz_prepareFile(hfuzz, &fuzzer, rnd_index)) {
            exit(EXIT_FAILURE);
        }
    }

    fuzzer.pid = arch_fork(hfuzz);
    if (fuzzer.pid == -1) {
        PLOG_F("Couldn't fork");
        exit(EXIT_FAILURE);
    }

    if (!fuzzer.pid) {
        /*
         * Ok, kill the parent if this fails
         */
        if (!arch_launchChild(hfuzz, fuzzer.fileName)) {
            LOG_E("Error launching child process, killing parent");
            exit(EXIT_FAILURE);
        }
    }

    LOG_D("Launched new process, pid: %d, (concurrency: %zd)", fuzzer.pid, hfuzz->threadsMax);

    arch_reapChild(hfuzz, &fuzzer);
    unlink(fuzzer.fileName);

    if (hfuzz->dynFileMethod != _HF_DYNFILE_NONE) {
        LOG_D
            ("File size (New/Best): %zu/%zu, Perf feedback (instr/branch/block/block-edge/custom): Best: [%"
             PRIu64 ",%" PRIu64 ",%" PRIu64 ",%" PRIu64 ",%" PRIu64 "] / New: [%" PRIu64 ",%" PRIu64
             ",%" PRIu64 ",%" PRIu64 ",%" PRIu64 "]", fuzzer.dynamicFileSz,
             hfuzz->dynamicFileBestSz, hfuzz->hwCnts.cpuInstrCnt, hfuzz->hwCnts.cpuBranchCnt,
             hfuzz->hwCnts.pcCnt, hfuzz->hwCnts.pathCnt, hfuzz->hwCnts.customCnt,
             fuzzer.hwCnts.cpuInstrCnt, fuzzer.hwCnts.cpuBranchCnt, fuzzer.hwCnts.pcCnt,
             fuzzer.hwCnts.pathCnt, fuzzer.hwCnts.customCnt);

        MX_LOCK(&hfuzz->dynamicFile_mutex);

        int64_t diff0 = hfuzz->hwCnts.cpuInstrCnt - fuzzer.hwCnts.cpuInstrCnt;
        int64_t diff1 = hfuzz->hwCnts.cpuBranchCnt - fuzzer.hwCnts.cpuBranchCnt;
        int64_t diff2 = hfuzz->hwCnts.pcCnt - fuzzer.hwCnts.pcCnt;
        int64_t diff3 = hfuzz->hwCnts.pathCnt - fuzzer.hwCnts.pathCnt;
        int64_t diff4 = hfuzz->hwCnts.customCnt - fuzzer.hwCnts.customCnt;

        if (diff0 <= 0 && diff1 <= 0 && diff2 <= 0 && diff3 <= 0 && diff4 <= 0) {

            LOG_I("New: (Size New,Old): %zu,%zu, Perf (Cur,New): %"
                  PRId64 "/%" PRId64 "/%" PRId64 "/%" PRId64 "/%" PRId64 ",%" PRId64 "/%" PRId64
                  "/%" PRId64 "/%" PRId64 "/%" PRId64, fuzzer.dynamicFileSz,
                  hfuzz->dynamicFileBestSz, hfuzz->hwCnts.cpuInstrCnt, hfuzz->hwCnts.cpuBranchCnt,
                  hfuzz->hwCnts.pcCnt, hfuzz->hwCnts.pathCnt, hfuzz->hwCnts.customCnt,
                  fuzzer.hwCnts.cpuInstrCnt, fuzzer.hwCnts.cpuBranchCnt, fuzzer.hwCnts.pcCnt,
                  fuzzer.hwCnts.pathCnt, fuzzer.hwCnts.customCnt);

            memcpy(hfuzz->dynamicFileBest, fuzzer.dynamicFile, fuzzer.dynamicFileSz);

            hfuzz->dynamicFileBestSz = fuzzer.dynamicFileSz;
            hfuzz->hwCnts.cpuInstrCnt = fuzzer.hwCnts.cpuInstrCnt;
            hfuzz->hwCnts.cpuBranchCnt = fuzzer.hwCnts.cpuBranchCnt;
            hfuzz->hwCnts.pcCnt = fuzzer.hwCnts.pcCnt;
            hfuzz->hwCnts.pathCnt = fuzzer.hwCnts.pathCnt;
            hfuzz->hwCnts.customCnt = fuzzer.hwCnts.customCnt;

            char currentBest[PATH_MAX], currentBestTmp[PATH_MAX];
            snprintf(currentBest, PATH_MAX, "%s/CURRENT_BEST", hfuzz->workDir);
            snprintf(currentBestTmp, PATH_MAX, "%s/.tmp.CURRENT_BEST", hfuzz->workDir);

            if (files_writeBufToFile
                (currentBestTmp, fuzzer.dynamicFile, fuzzer.dynamicFileSz,
                 O_WRONLY | O_CREAT | O_TRUNC)) {
                rename(currentBestTmp, currentBest);
            }
        }
        MX_UNLOCK(&hfuzz->dynamicFile_mutex);
    }

    if (hfuzz->useVerifier && (fuzzer.crashFileName[0] != 0) && fuzzer.backtrace) {
        if (!fuzz_runVerifier(hfuzz, &fuzzer)) {
            LOG_I("Failed to verify %s", fuzzer.crashFileName);
        }
    }

<<<<<<< HEAD
    if (hfuzz->useSimplifier && (fuzzer.crashFileName[0] != 0)) {
=======
    if (hfuzz->useSimplifier && (fuzzer.crashFileName[0] != 0) && fuzzer.backtrace) {
>>>>>>> bb74ba08
        if (!fuzz_runSimplifier(hfuzz, &fuzzer)) {
            LOG_I("Failed to simplify %s", fuzzer.crashFileName);
        }
    }

    report_Report(hfuzz, fuzzer.report);
    free(fuzzer.dynamicFile);

}

static void *fuzz_threadNew(void *arg)
{
    honggfuzz_t *hfuzz = (honggfuzz_t *) arg;
    for (;;) {
        /* Check if dry run mode with verifier enabled */
        if (hfuzz->flipRate == 0.0L && hfuzz->useVerifier) {
            if (__sync_fetch_and_add(&hfuzz->mutationsCnt, 1UL) >= hfuzz->fileCnt) {
                __sync_fetch_and_add(&hfuzz->threadsFinished, 1UL);
                // All files checked, weak-up the main process
                pthread_kill(fuzz_mainThread, SIGALRM);
                return NULL;
            }
        }
        /* Check for max iterations limit if set */
        else if ((__sync_fetch_and_add(&hfuzz->mutationsCnt, 1UL) >= hfuzz->mutationsMax)
                 && hfuzz->mutationsMax) {
            __sync_fetch_and_add(&hfuzz->threadsFinished, 1UL);
            // Wake-up the main process
            pthread_kill(fuzz_mainThread, SIGALRM);
            return NULL;
        }

        fuzz_fuzzLoop(hfuzz);
    }
}

static void fuzz_runThread(honggfuzz_t * hfuzz, void *(*thread) (void *))
{
    pthread_attr_t attr;

    pthread_attr_init(&attr);
    pthread_attr_setdetachstate(&attr, PTHREAD_CREATE_DETACHED);
    pthread_attr_setstacksize(&attr, _HF_PTHREAD_STACKSIZE);
    pthread_attr_setguardsize(&attr, (size_t) sysconf(_SC_PAGESIZE));

    pthread_t t;
    if (pthread_create(&t, &attr, thread, (void *)hfuzz) < 0) {
        PLOG_F("Couldn't create a new thread");
    }

    return;
}

bool fuzz_setupTimer(void)
{
    struct itimerval it = {
        .it_value = {.tv_sec = 0,.tv_usec = 1},
        .it_interval = {.tv_sec = 1,.tv_usec = 0},
    };
    if (setitimer(ITIMER_REAL, &it, NULL) == -1) {
        PLOG_E("setitimer(ITIMER_REAL)");
        return false;
    }
    return true;
}

void fuzz_main(honggfuzz_t * hfuzz)
{
    fuzz_mainThread = pthread_self();

    struct sigaction sa = {
        .sa_handler = fuzz_sigHandler,
        .sa_flags = 0,
    };
    sigemptyset(&sa.sa_mask);
    if (sigaction(SIGTERM, &sa, NULL) == -1) {
        PLOG_F("sigaction(SIGTERM) failed");
    }
    if (sigaction(SIGINT, &sa, NULL) == -1) {
        PLOG_F("sigaction(SIGINT) failed");
    }
    if (sigaction(SIGQUIT, &sa, NULL) == -1) {
        PLOG_F("sigaction(SIGQUIT) failed");
    }
    if (sigaction(SIGALRM, &sa, NULL) == -1) {
        PLOG_F("sigaction(SIGALRM) failed");
    }
    if (fuzz_setupTimer() == false) {
        LOG_F("fuzz_setupTimer()");
    }

    if (!arch_archInit(hfuzz)) {
        LOG_F("Couldn't prepare arch for fuzzing");
    }

    for (size_t i = 0; i < hfuzz->threadsMax; i++) {
        fuzz_runThread(hfuzz, fuzz_threadNew);
    }

#if defined(__ANDROID__)
    // Used only by Android to apply battery status checks
    size_t curMutationsCnt = 0;
#endif

    for (;;) {
        if (hfuzz->useScreen) {
            display_display(hfuzz);
        }
        if (fuzz_sigReceived > 0) {
            break;
        }
        if (__sync_fetch_and_add(&hfuzz->threadsFinished, 0UL) >= hfuzz->threadsMax) {
            break;
        }
#if defined(__ANDROID__)
#define sysBat "/sys/class/power_supply/battery/capacity"
#define maxLow 10L
#define iterCheck 500UL

        // Check battery status every 'iterCheck' iterations
        if ((__sync_fetch_and_add(&hfuzz->mutationsCnt, 0UL) - curMutationsCnt) > iterCheck) {
            curMutationsCnt = __sync_fetch_and_add(&hfuzz->mutationsCnt, 0UL);

            // Read status from sysfs
            char batStatus[128] = { 0 };
            if (files_readSysFS(sysBat, batStatus, sizeof(batStatus)) <= 0) {
                LOG_E("Couldn't read battery status");
            } else {
                long batLevel = atol(batStatus);
                if (batLevel < maxLow) {
                    LOG_I("Stopping due to battery level below %ld\%%", maxLow);
                    break;
                }
            }
        }
#endif
        pause();
    }

    if (fuzz_sigReceived > 0) {
        LOG_I("Signal %d (%s) received, terminating", fuzz_sigReceived,
              strsignal(fuzz_sigReceived));
    }

    free(hfuzz->files);
    free(hfuzz->dynamicFileBest);
    if (hfuzz->dictionary) {
        free(hfuzz->dictionary);
    }
    if (hfuzz->blacklist) {
        free(hfuzz->blacklist);
    }
    if (hfuzz->symbolsBlacklist) {
        free(hfuzz->symbolsBlacklist);
    }

    _exit(EXIT_SUCCESS);
}<|MERGE_RESOLUTION|>--- conflicted
+++ resolved
@@ -667,11 +667,7 @@
         }
     }
 
-<<<<<<< HEAD
-    if (hfuzz->useSimplifier && (fuzzer.crashFileName[0] != 0)) {
-=======
     if (hfuzz->useSimplifier && (fuzzer.crashFileName[0] != 0) && fuzzer.backtrace) {
->>>>>>> bb74ba08
         if (!fuzz_runSimplifier(hfuzz, &fuzzer)) {
             LOG_I("Failed to simplify %s", fuzzer.crashFileName);
         }
