--- conflicted
+++ resolved
@@ -66,7 +66,8 @@
 
 static int fuzz_sigReceived = 0;
 
-<<<<<<< HEAD
+static pthread_t fuzz_mainThread;
+
 #ifdef EXTENSION_ENABLED
 // Definitions of extension interface functions
 typedef void (*MangleResizeCallback) (honggfuzz_t *, uint8_t *, size_t *);
@@ -88,9 +89,6 @@
 static PostMangleCallback UserPostMangleCallback = &__hf_PostMangleCallback;
 #endif                          /* defined(_HF_POSTMANGLECALLBACK) */
 #endif                          /* defined(EXTENSION_ENABLED) */
-=======
-static pthread_t fuzz_mainThread;
->>>>>>> 76a062d9
 
 static void fuzz_sigHandler(int sig)
 {
