/*
 *
 * honggfuzz - fuzzing routines
 * -----------------------------------------
 *
 * Author:
 * Robert Swiecki <swiecki@google.com>
 * Felix Gröbert <groebert@google.com>
 *
 * Copyright 2010-2015 by Google Inc. All Rights Reserved.
 *
 * Licensed under the Apache License, Version 2.0 (the "License"); you may
 * not use this file except in compliance with the License. You may obtain
 * a copy of the License at
 *
 * http://www.apache.org/licenses/LICENSE-2.0
 *
 * Unless required by applicable law or agreed to in writing, software
 * distributed under the License is distributed on an "AS IS" BASIS,
 * WITHOUT WARRANTIES OR CONDITIONS OF ANY KIND, either express or
 * implied. See the License for the specific language governing
 * permissions and limitations under the License.
 *
 */

#include "common.h"
#include "fuzz.h"

#include <errno.h>
#include <fcntl.h>
#include <inttypes.h>
#include <pthread.h>
#include <signal.h>
#include <stddef.h>
#include <stdint.h>
#include <stdio.h>
#include <stdlib.h>
#include <string.h>
#include <sys/mman.h>
#include <sys/param.h>
#include <sys/stat.h>
#include <sys/time.h>
#include <sys/types.h>
#include <sys/wait.h>
#include <time.h>
#include <unistd.h>

#include "arch.h"
#include "display.h"
#include "files.h"
#include "log.h"
#include "mangle.h"
#include "report.h"
#include "util.h"

static int fuzz_sigReceived = 0;

static pthread_t fuzz_mainThread;

#ifdef EXTENSION_ENABLED
// Definitions of extension interface functions
typedef void (*MangleResizeCallback) (honggfuzz_t *, uint8_t *, size_t *);
typedef void (*MangleCallback) (honggfuzz_t *, uint8_t *, size_t, int);
typedef void (*PostMangleCallback) (honggfuzz_t *, uint8_t *, size_t);

extern void __hf_MangleResizeCallback(honggfuzz_t * hfuzz, uint8_t * buf, size_t * bufSz);
extern void __hf_MangleCallback(honggfuzz_t * hfuzz, uint8_t * buf, size_t bufSz, int rnd_index);
extern void __hf_PostMangleCallback(honggfuzz_t * hfuzz, uint8_t * buf, size_t bufSz);

// Function pointer variables
#ifdef _HF_MANGLERESIZECALLBACK
static MangleResizeCallback UserMangleResizeCallback = &__hf_MangleResizeCallback;
#endif                          /* defined(_HF_MANGLERESIZECALLBACK) */
#ifdef _HF_MANGLECALLBACK
static MangleCallback UserMangleCallback = &__hf_MangleCallback;
#endif                          /* defined(_HF_MANGLECALLBACK) */
#ifdef _HF_POSTMANGLECALLBACK
static PostMangleCallback UserPostMangleCallback = &__hf_PostMangleCallback;
#endif                          /* defined(_HF_POSTMANGLECALLBACK) */
#endif                          /* defined(EXTENSION_ENABLED) */

static inline bool fuzz_isPerfCntsSet(honggfuzz_t * hfuzz)
{
    if (hfuzz->hwCnts.cpuInstrCnt > 0ULL || hfuzz->hwCnts.cpuBranchCnt > 0ULL
        || hfuzz->hwCnts.pcCnt > 0ULL || hfuzz->hwCnts.pathCnt > 0ULL
        || hfuzz->hwCnts.customCnt > 0ULL) {
        return true;
    } else {
        return false;
    }
}

static inline void fuzz_resetFeedbackCnts(honggfuzz_t * hfuzz)
{
    /* HW perf counters */
    __sync_fetch_and_and(&hfuzz->hwCnts.cpuInstrCnt, 0UL);
    __sync_fetch_and_and(&hfuzz->hwCnts.cpuBranchCnt, 0UL);
    __sync_fetch_and_and(&hfuzz->hwCnts.pcCnt, 0UL);
    __sync_fetch_and_and(&hfuzz->hwCnts.pathCnt, 0UL);
    __sync_fetch_and_and(&hfuzz->hwCnts.customCnt, 0UL);

    /* Sanitizer coverage counter */
    __sync_fetch_and_and(&hfuzz->sanCovCnts.hitBBCnt, 0UL);
    __sync_fetch_and_and(&hfuzz->sanCovCnts.totalBBCnt, 0UL);
    __sync_fetch_and_and(&hfuzz->sanCovCnts.dsoCnt, 0UL);
    __sync_fetch_and_and(&hfuzz->sanCovCnts.iDsoCnt, 0UL);
    __sync_fetch_and_and(&hfuzz->sanCovCnts.newBBCnt, 0UL);
    __sync_fetch_and_and(&hfuzz->sanCovCnts.crashesCnt, 0UL);

    /* 
     * For performance reasons Trie & Bitmap methods are not exposed in arch.h
     * Thus maintain a status flag to destroy runtime data internally at sancov.c
     * when dynFile input seed is replaced.
     */
    hfuzz->clearCovMetadata = true;
}

static void fuzz_sigHandler(int sig)
{
    /* We should not terminate upon SIGALRM delivery */
    if (sig == SIGALRM) {
        return;
    }

    fuzz_sigReceived = sig;
}

static void fuzz_getFileName(honggfuzz_t * hfuzz, char *fileName)
{
    struct timeval tv;
    gettimeofday(&tv, NULL);

    snprintf(fileName, PATH_MAX, "%s/.honggfuzz.%d.%lu.%llx.%s", hfuzz->workDir, (int)getpid(),
             (unsigned long int)tv.tv_sec, (unsigned long long int)util_rndGet(0, 1ULL << 62),
             hfuzz->fileExtn);
}

static bool fuzz_prepareFileDynamically(honggfuzz_t * hfuzz, fuzzer_t * fuzzer, int rnd_index)
{
    MX_LOCK(&hfuzz->dynamicFile_mutex);

    /* If max dynamicFile iterations counter, pick new seed file when working with input file corpus */
    if (hfuzz->inputFile &&
        __sync_fetch_and_add(&hfuzz->dynFileIterExpire, 0UL) >= _HF_MAX_DYNFILE_ITER) {
        size_t fileSz = files_readFileToBufMax(hfuzz->files[rnd_index], hfuzz->dynamicFileBest,
                                               hfuzz->maxFileSz);
        if (fileSz == 0) {
            MX_UNLOCK(&hfuzz->dynamicFile_mutex);
            LOG_E("Couldn't read '%s'", hfuzz->files[rnd_index]);
            return false;
        }
        hfuzz->dynamicFileBestSz = fileSz;

        /* Reset counter since new seed pick */
        __sync_fetch_and_and(&hfuzz->dynFileIterExpire, 0UL);
        fuzz_resetFeedbackCnts(hfuzz);

        /* 
         * In order to have accurate comparison base for coverage, first iteration
         * of a new seed is executed without mangling. Also workersBlock_mutex mutex
         * is maintain until execution is finished to ensure that other threads will
         * work against the same coverage data vs. original seed.
         */
        hfuzz->isDynFileLocked = true;
    } else if (hfuzz->inputFile == NULL && (fuzz_isPerfCntsSet(hfuzz) == false)) {
        /* 
         * When working with an empty input file corpus (allowed if perf feedback enabled for Linux archs),
         * first iteration is executed without mangling. First iteration need to be executed by one thread
         * blocking other workers from continuing until finished.
         */
        hfuzz->isDynFileLocked = true;
    }

    if (hfuzz->dynamicFileBestSz > hfuzz->maxFileSz) {
        LOG_F("Current BEST file Sz > maxFileSz (%zu > %zu)", hfuzz->dynamicFileBestSz,
              hfuzz->maxFileSz);
    }

    fuzzer->dynamicFileSz = hfuzz->dynamicFileBestSz;
    memcpy(fuzzer->dynamicFile, hfuzz->dynamicFileBest, hfuzz->dynamicFileBestSz);

    MX_UNLOCK(&hfuzz->dynamicFile_mutex);

    /* 
     * true isDynFileLocked indicates first run for a new seed, so skip mangling 
     * without unlocking threads block mutex.
     */
    MX_LOCK(&hfuzz->workersBlock_mutex);
    if (hfuzz->isDynFileLocked) {
        goto skipMangling;
    }
    MX_UNLOCK(&hfuzz->workersBlock_mutex);

    /* 
     * if flip rate is 0.0, early abort file mangling. This will leave perf counters
     * with values equal to dry runs against input corpus.
     */
    if (hfuzz->flipRate == 0.0L) {
        goto skipMangling;
    }
#if defined(EXTENSION_ENABLED) && defined(_HF_MANGLERESIZECALLBACK)
    UserMangleResizeCallback(hfuzz, fuzzer->dynamicFile, &fuzzer->dynamicFileSz);
#else
    mangle_Resize(hfuzz, fuzzer->dynamicFile, &fuzzer->dynamicFileSz);
#endif
#if defined(EXTENSION_ENABLED) && defined(_HF_MANGLECALLBACK)
    UserMangleCallback(hfuzz, fuzzer->dynamicFile, fuzzer->dynamicFileSz, rnd_index);
#else
    mangle_mangleContent(hfuzz, fuzzer->dynamicFile, fuzzer->dynamicFileSz);
#endif
#if defined(EXTENSION_ENABLED) && defined(_HF_POSTMANGLECALLBACK)
    UserPostMangleCallback(hfuzz, fuzzer->dynamicFile, fuzzer->dynamicFileSz);
#endif

 skipMangling:
    if (files_writeBufToFile
        (fuzzer->fileName, fuzzer->dynamicFile, fuzzer->dynamicFileSz,
         O_WRONLY | O_CREAT | O_EXCL | O_TRUNC) == false) {
        LOG_E("Couldn't write buffer to file '%s'", fuzzer->fileName);
        return false;
    }

    return true;
}

static bool fuzz_prepareFile(honggfuzz_t * hfuzz, fuzzer_t * fuzzer, int rnd_index)
{
    size_t fileSz =
        files_readFileToBufMax(hfuzz->files[rnd_index], fuzzer->dynamicFile, hfuzz->maxFileSz);
    if (fileSz == 0UL) {
        LOG_E("Couldn't read contents of '%s'", hfuzz->files[rnd_index]);
        return false;
    }

    /* If flip rate is 0.0, early abort file mangling */
    if (hfuzz->flipRate != 0.0L) {
#if defined(EXTENSION_ENABLED) && defined(_HF_MANGLERESIZECALLBACK)
        UserMangleResizeCallback(hfuzz, fuzzer->dynamicFile, &fileSz);
#else
        mangle_Resize(hfuzz, fuzzer->dynamicFile, &fileSz);
#endif
#if defined(EXTENSION_ENABLED) && defined(_HF_MANGLECALLBACK)
        UserMangleCallback(hfuzz, fuzzer->dynamicFile, fileSz, rnd_index);
#else
        mangle_mangleContent(hfuzz, fuzzer->dynamicFile, fileSz);
#endif
#if defined(EXTENSION_ENABLED) && defined(_HF_POSTMANGLECALLBACK)
        UserPostMangleCallback(hfuzz, fuzzer->dynamicFile, fileSz);
#endif
    }

    if (files_writeBufToFile
        (fuzzer->fileName, fuzzer->dynamicFile, fileSz, O_WRONLY | O_CREAT | O_EXCL) == false) {
        LOG_E("Couldn't write buffer to file '%s'", fuzzer->fileName);
        return false;
    }

    return true;
}

static bool fuzz_prepareFileExternally(honggfuzz_t * hfuzz, fuzzer_t * fuzzer, int rnd_index)
{
    int dstfd = open(fuzzer->fileName, O_CREAT | O_EXCL | O_RDWR, 0644);
    if (dstfd == -1) {
        PLOG_E("Couldn't create a temporary file '%s'", fuzzer->fileName);
        return false;
    }

    LOG_D("Created '%s' as an input file", fuzzer->fileName);

    if (hfuzz->inputFile) {
        size_t fileSz =
            files_readFileToBufMax(hfuzz->files[rnd_index], fuzzer->dynamicFile, hfuzz->maxFileSz);
        if (fileSz == 0UL) {
            LOG_E("Couldn't read '%s'", hfuzz->files[rnd_index]);
            unlink(fuzzer->fileName);
            return false;
        }
        // In case of external mangling only enable PostMangle callback
#if defined(EXTENSION_ENABLED) && defined(_HF_POSTMANGLECALLBACK)
        UserPostMangleCallback(hfuzz, fuzzer->dynamicFile, fileSz);
#endif

        if (files_writeToFd(dstfd, fuzzer->dynamicFile, fileSz) == false) {
            close(dstfd);
            unlink(fuzzer->fileName);
            return false;
        }
    }

    close(dstfd);

    pid_t pid = arch_fork(hfuzz);
    if (pid == -1) {
        PLOG_E("Couldn't fork");
        return false;
    }

    if (!pid) {
        /*
         * child performs the external file modifications
         */
        execl(hfuzz->externalCommand, hfuzz->externalCommand, fuzzer->fileName, NULL);
        PLOG_F("Couldn't execute '%s %s'", hfuzz->externalCommand, fuzzer->fileName);
        return false;
    }

    /*
     * parent waits until child is done fuzzing the input file
     */
    int childStatus;
    int flags = 0;
#if defined(__WNOTHREAD)
    flags |= __WNOTHREAD;
#endif                          /* defined(__WNOTHREAD) */
    while (wait4(pid, &childStatus, flags, NULL) != pid) ;
    if (WIFEXITED(childStatus)) {
        LOG_D("External command exited with status %d", WEXITSTATUS(childStatus));
        return true;
    }
    if (WIFSIGNALED(childStatus)) {
        LOG_E("External command terminated with signal %d", WTERMSIG(childStatus));
        return false;
    }
    LOG_F("External command terminated abnormally, status: %d", childStatus);
    return false;

    abort();                    /* NOTREACHED */
}

static bool fuzz_runVerifier(honggfuzz_t * hfuzz, fuzzer_t * crashedFuzzer)
{
    bool ret = false;
    int crashFd = -1;
    uint8_t *crashBuf = NULL;
    off_t crashFileSz = 0;

    crashBuf = files_mapFile(crashedFuzzer->crashFileName, &crashFileSz, &crashFd, false);
    if (crashBuf == NULL) {
        LOG_E("Couldn't open and map '%s' in R/O mode", crashedFuzzer->crashFileName);
        goto bail;
    }

    LOG_I("Launching verifier for %" PRIx64 " hash", crashedFuzzer->backtrace);
    for (int i = 0; i < _HF_VERIFIER_ITER; i++) {
        fuzzer_t vFuzzer = {
            .pid = 0,
            .timeStartedMillis = util_timeNowMillis(),
            .crashFileName = {0},
            .pc = 0ULL,
            .backtrace = 0ULL,
            .access = 0ULL,
            .exception = 0,
            .dynamicFileSz = 0,
            .dynamicFile = NULL,
            .hwCnts = {
                       .cpuInstrCnt = 0ULL,
                       .cpuBranchCnt = 0ULL,
                       .pcCnt = 0ULL,
                       .pathCnt = 0ULL,
                       .customCnt = 0ULL,
                       },
            .sanCovCnts = {
                           .hitBBCnt = 0ULL,
                           .totalBBCnt = 0ULL,
                           .dsoCnt = 0ULL,
                           .iDsoCnt = 0ULL,
                           .newBBCnt = 0ULL,
                           .crashesCnt = 0ULL,
                           },
            .report = {'\0'},
            .mainWorker = false
        };

        fuzz_getFileName(hfuzz, vFuzzer.fileName);
        if (files_writeBufToFile
            (vFuzzer.fileName, crashBuf, crashFileSz, O_WRONLY | O_CREAT | O_EXCL) == false) {
            LOG_E("Couldn't write buffer to file '%s'", vFuzzer.fileName);
            goto bail;
        }

        vFuzzer.pid = arch_fork(hfuzz);
        if (vFuzzer.pid == -1) {
            PLOG_F("Couldn't fork");
            return false;
        }

        if (!vFuzzer.pid) {
            if (!arch_launchChild(hfuzz, crashedFuzzer->crashFileName)) {
                LOG_E("Error launching verifier child process");
                goto bail;
            }
        }

        arch_reapChild(hfuzz, &vFuzzer);
        unlink(vFuzzer.fileName);

        /* If stack hash doesn't match skip name tag and exit */
        if (crashedFuzzer->backtrace != vFuzzer.backtrace) {
            LOG_D("Verifier stack hash mismatch");
            goto bail;
        }
    }

    /* Workspace is inherited, just append a extra suffix */
    char verFile[PATH_MAX] = { 0 };
    snprintf(verFile, sizeof(verFile), "%s.verified", crashedFuzzer->crashFileName);

    /* Copy file with new suffix & remove original copy */
    bool dstFileExists = false;
    if (files_copyFile(crashedFuzzer->crashFileName, verFile, &dstFileExists)) {
        LOG_I("Successfully verified, saving as (%s)", verFile);
        __sync_fetch_and_add(&hfuzz->verifiedCrashesCnt, 1UL);
        unlink(crashedFuzzer->crashFileName);
    } else {
        if (dstFileExists) {
            LOG_I("It seems that '%s' already exists, skipping", verFile);
        } else {
            LOG_E("Couldn't copy '%s' to '%s'", crashedFuzzer->crashFileName, verFile);
            goto bail;
        }
    }

    ret = true;

 bail:
    if (crashBuf) {
        munmap(crashBuf, crashFileSz);
    }
    if (crashFd != -1) {
        close(crashFd);
    }
    return ret;
}

static bool fuzz_runSimplifier(honggfuzz_t * hfuzz, fuzzer_t * crashedFuzzer)
{
    bool ret = false;
    int origFd = -1, crashFd = -1;
    uint8_t *origBuf = NULL, *crashBuf = NULL;
    off_t origFileSz = 0, crashFileSz = 0;
    size_t diffBytesCnt = 0, revertedBytes = 0, curOff = 0, iterCnt = 0;
    bool largeDiffBlob = false;

    crashBuf = files_mapFile(crashedFuzzer->crashFileName, &crashFileSz, &crashFd, true);
    if (crashBuf == NULL) {
        LOG_E("Couldn't open and map '%s' in R/O mode", crashedFuzzer->crashFileName);
        goto bail;
    }

    char realOrigFile[PATH_MAX] = { 0 };

    if (hfuzz->fileCnt == 1) {
        /* Single file corpus */
        snprintf(realOrigFile, sizeof(realOrigFile), "%s", hfuzz->inputFile);
    } else {
        /* Directory with seed files */
        snprintf(realOrigFile, sizeof(realOrigFile), "%s/%s", hfuzz->inputFile,
                 crashedFuzzer->origFileName);
    }
    origBuf = files_mapFile(realOrigFile, &origFileSz, &origFd, false);
    if (crashBuf == NULL) {
        LOG_E("Couldn't open and map '%s' in R/O mode", realOrigFile);
        goto bail;
    }

    /* Calculate iterations counter */
    if (origFileSz != crashFileSz) {
#if __HF_ABORT_SIMPLIFIER_ON_SIZ_MISMATCH
        LOG_E("Simplifier size mismatch abort is enabled");
        goto bail;
#else
        iterCnt = MIN(crashFileSz, origFileSz);
#endif
    } else {
        iterCnt = crashFileSz;
    }

    LOG_D("Launching simplifier for %s", crashedFuzzer->crashFileName);
    for (; curOff < iterCnt; curOff++) {
        if (origBuf[curOff] == crashBuf[curOff]) {
            /* Reset large diff blob */
            largeDiffBlob = false;
            continue;
        }

        /* If insider largeDiffBlob skip everything until hit first non-diff offset */
        if (largeDiffBlob) {
            continue;
        }

        /* Check if large diff blob started (more then 4 bytes sequentially) */
        if (curOff < iterCnt - 4 &&
            origBuf[curOff + 1] != crashBuf[curOff + 1] &&
            origBuf[curOff + 2] != crashBuf[curOff + 2] &&
            origBuf[curOff + 3] != crashBuf[curOff + 3]) {
            largeDiffBlob = true;
            continue;
        }

        /* Verify that changes fit into sane ranges */
        diffBytesCnt++;
        if (diffBytesCnt > __HF_ABORT_SIMPLIFIER_MAX_DIFF) {
            LOG_E("Simplifier hit maximum diff tries, aborting");
            goto bail;
        }

        /* Revert change */
        char oldVal = crashBuf[curOff];
        crashBuf[curOff] = origBuf[curOff];

        fuzzer_t sFuzzer = {
            .pid = 0,
            .timeStartedMillis = util_timeNowMillis(),
            .crashFileName = {0},
            .pc = 0ULL,
            .backtrace = 0ULL,
            .access = 0ULL,
            .exception = 0,
            .dynamicFileSz = 0,
            .dynamicFile = NULL,
            .hwCnts = {
                       .cpuInstrCnt = 0ULL,
                       .cpuBranchCnt = 0ULL,
                       .pcCnt = 0ULL,
                       .pathCnt = 0ULL,
                       .customCnt = 0ULL,
                       },
            .report = {'\0'},
<<<<<<< HEAD
            .mainWorker = false,
            .isDynFileLocked = false
=======
            .mainWorker = false
>>>>>>> 146a1746
        };

        fuzz_getFileName(hfuzz, sFuzzer.fileName);
        if (files_writeBufToFile
            (sFuzzer.fileName, crashBuf, crashFileSz, O_WRONLY | O_CREAT | O_EXCL) == false) {
            LOG_E("Couldn't write buffer to file '%s'", sFuzzer.fileName);
            goto bail;
        }

        sFuzzer.pid = arch_fork(hfuzz);
        if (sFuzzer.pid == -1) {
            PLOG_F("Couldn't fork");
            return false;
        }

        if (!sFuzzer.pid) {
            if (!arch_launchChild(hfuzz, crashedFuzzer->crashFileName)) {
                LOG_E("Error launching simplifier child process");
                goto bail;
            }
        }

        arch_reapChild(hfuzz, &sFuzzer);
        unlink(sFuzzer.fileName);

        /* If stack hash doesn't match don't apply revert */
        if (crashedFuzzer->backtrace != sFuzzer.backtrace) {
            crashBuf[curOff] = oldVal;
        } else {
            revertedBytes++;
        }
    }

    /* Nothing to write if all tries failed */
    if (revertedBytes == 0) {
        LOG_I("Simplifier failed to revert any changes");
        goto bail;
    }

    /* Workspace is inherited, just append a extra suffix */
    char sFile[PATH_MAX] = { 0 };
    snprintf(sFile, sizeof(sFile), "%s.simplified", crashedFuzzer->crashFileName);

    /* Copy file with new suffix & remove original copy */
    bool dstFileExists = false;
    if (files_copyFile(crashedFuzzer->crashFileName, sFile, &dstFileExists)) {
        LOG_I("Successfully simplified, saving as (%s)", sFile);
        unlink(crashedFuzzer->crashFileName);
    } else {
        if (dstFileExists) {
            LOG_I("It seems that '%s' already exists, skipping", sFile);
        } else {
            LOG_E("Couldn't copy '%s' to '%s'", crashedFuzzer->crashFileName, sFile);
            goto bail;
        }
    }

    LOG_D("'%s' has been successfully simplified (%zu bytes reverted)",
          crashedFuzzer->crashFileName, revertedBytes);
    ret = true;

 bail:
    if (crashBuf) {
        munmap(crashBuf, crashFileSz);
    }
    if (crashFd != -1) {
        close(crashFd);
    }
    if (origBuf) {
        munmap(origBuf, origFileSz);
    }
    if (origFd != -1) {
        close(origFd);
    }
    return ret;
<<<<<<< HEAD
}
=======
>>>>>>> 146a1746

static void fuzz_perfFeedback(honggfuzz_t * hfuzz, fuzzer_t * fuzzer)
{
    LOG_D
        ("File size (New/Best): %zu/%zu, Perf feedback (instr,branch,block,block-edge,custom): Best: [%"
         PRIu64 ",%" PRIu64 ",%" PRIu64 ",%" PRIu64 ",%" PRIu64 "] / New: [%" PRIu64 ",%" PRIu64
         ",%" PRIu64 ",%" PRIu64 ",%" PRIu64 "]", fuzzer->dynamicFileSz,
         hfuzz->dynamicFileBestSz, hfuzz->hwCnts.cpuInstrCnt, hfuzz->hwCnts.cpuBranchCnt,
         hfuzz->hwCnts.pcCnt, hfuzz->hwCnts.pathCnt, hfuzz->hwCnts.customCnt,
         fuzzer->hwCnts.cpuInstrCnt, fuzzer->hwCnts.cpuBranchCnt, fuzzer->hwCnts.pcCnt,
         fuzzer->hwCnts.pathCnt, fuzzer->hwCnts.customCnt);

    MX_LOCK(&hfuzz->dynamicFile_mutex);

    int64_t diff0 = hfuzz->hwCnts.cpuInstrCnt - fuzzer->hwCnts.cpuInstrCnt;
    int64_t diff1 = hfuzz->hwCnts.cpuBranchCnt - fuzzer->hwCnts.cpuBranchCnt;
    int64_t diff2 = hfuzz->hwCnts.pcCnt - fuzzer->hwCnts.pcCnt;
    int64_t diff3 = hfuzz->hwCnts.pathCnt - fuzzer->hwCnts.pathCnt;
    int64_t diff4 = hfuzz->hwCnts.customCnt - fuzzer->hwCnts.customCnt;

    if (diff0 <= 0 && diff1 <= 0 && diff2 <= 0 && diff3 <= 0 && diff4 <= 0) {

        LOG_I("New: (Size New,Old): %zu,%zu, Perf (Cur,New): %"
              PRIu64 "/%" PRIu64 "/%" PRIu64 "/%" PRIu64 "/%" PRIu64 ",%" PRIu64 "/%" PRIu64
              "/%" PRIu64 "/%" PRIu64 "/%" PRIu64, fuzzer->dynamicFileSz,
              hfuzz->dynamicFileBestSz, hfuzz->hwCnts.cpuInstrCnt, hfuzz->hwCnts.cpuBranchCnt,
              hfuzz->hwCnts.pcCnt, hfuzz->hwCnts.pathCnt, hfuzz->hwCnts.customCnt,
              fuzzer->hwCnts.cpuInstrCnt, fuzzer->hwCnts.cpuBranchCnt, fuzzer->hwCnts.pcCnt,
              fuzzer->hwCnts.pathCnt, fuzzer->hwCnts.customCnt);

        memcpy(hfuzz->dynamicFileBest, fuzzer->dynamicFile, fuzzer->dynamicFileSz);

        hfuzz->dynamicFileBestSz = fuzzer->dynamicFileSz;
        hfuzz->hwCnts.cpuInstrCnt = fuzzer->hwCnts.cpuInstrCnt;
        hfuzz->hwCnts.cpuBranchCnt = fuzzer->hwCnts.cpuBranchCnt;
        hfuzz->hwCnts.pcCnt = fuzzer->hwCnts.pcCnt;
        hfuzz->hwCnts.pathCnt = fuzzer->hwCnts.pathCnt;
        hfuzz->hwCnts.customCnt = fuzzer->hwCnts.customCnt;

        /* Reset counter if better coverage achieved */
        __sync_fetch_and_and(&hfuzz->dynFileIterExpire, 0UL);

        char currentBest[PATH_MAX], currentBestTmp[PATH_MAX];
        snprintf(currentBest, PATH_MAX, "%s/CURRENT_BEST", hfuzz->workDir);
        snprintf(currentBestTmp, PATH_MAX, "%s/.tmp.CURRENT_BEST", hfuzz->workDir);

        if (files_writeBufToFile
            (currentBestTmp, fuzzer->dynamicFile, fuzzer->dynamicFileSz,
             O_WRONLY | O_CREAT | O_TRUNC)) {
            rename(currentBestTmp, currentBest);
        }
    }
    MX_UNLOCK(&hfuzz->dynamicFile_mutex);
}

static void fuzz_sanCovFeedback(honggfuzz_t * hfuzz, fuzzer_t * fuzzer)
{
    LOG_D
        ("File size (Best/New): %zu/%zu, SanCov feedback (bb,dso): Best: [%" PRIu64
         ",%" PRIu64 "] / New: [%" PRIu64 ",%" PRIu64 "], newBBs:%" PRIu64,
         hfuzz->dynamicFileBestSz, fuzzer->dynamicFileSz, hfuzz->sanCovCnts.hitBBCnt,
         hfuzz->sanCovCnts.iDsoCnt, fuzzer->sanCovCnts.hitBBCnt, fuzzer->sanCovCnts.iDsoCnt,
         fuzzer->sanCovCnts.newBBCnt);

    MX_LOCK(&hfuzz->dynamicFile_mutex);

    /* abs diff of total BBs between global counter for chosen seed & current run */
    uint64_t totalBBsDiff;
    if (hfuzz->sanCovCnts.hitBBCnt > fuzzer->sanCovCnts.hitBBCnt) {
        totalBBsDiff = hfuzz->sanCovCnts.hitBBCnt - fuzzer->sanCovCnts.hitBBCnt;
    } else {
        totalBBsDiff = fuzzer->sanCovCnts.hitBBCnt - hfuzz->sanCovCnts.hitBBCnt;
    }

    /*
     * Keep mutated seed if:
     *  a) Newly discovered (not met before) BBs && total hit BBs not significantly dropped
     *  b) More instrumented code accessed (BB hit counter bigger)
     *  c) More instrumented DSOs loaded
     * 
     * TODO: (a) method can significantly assist to further improvements in interesting areas
     * discovery if combined with seeds pool/queue support. If a runtime queue is maintained
     * more interesting seeds can be saved between runs instead of instantly discarded
     * based on current absolute elitism (only one mutated seed is promoted).
     */
    if ((fuzzer->sanCovCnts.newBBCnt > 0 && fuzzer->sanCovCnts.newBBCnt >= totalBBsDiff) ||
        hfuzz->sanCovCnts.hitBBCnt < fuzzer->sanCovCnts.hitBBCnt ||
        hfuzz->sanCovCnts.iDsoCnt < fuzzer->sanCovCnts.iDsoCnt) {
        LOG_I("SanCov Update: file size (Cur,New): %zu,%zu, newBBs:%" PRIu64
              ", counters (Cur,New): %" PRIu64 "/%" PRIu64 ",%" PRIu64 "/%" PRIu64,
              hfuzz->dynamicFileBestSz, fuzzer->dynamicFileSz, fuzzer->sanCovCnts.newBBCnt,
              hfuzz->sanCovCnts.hitBBCnt, hfuzz->sanCovCnts.iDsoCnt, fuzzer->sanCovCnts.hitBBCnt,
              fuzzer->sanCovCnts.iDsoCnt);

        memcpy(hfuzz->dynamicFileBest, fuzzer->dynamicFile, fuzzer->dynamicFileSz);

        hfuzz->dynamicFileBestSz = fuzzer->dynamicFileSz;
        hfuzz->sanCovCnts.hitBBCnt = fuzzer->sanCovCnts.hitBBCnt;
        hfuzz->sanCovCnts.dsoCnt = fuzzer->sanCovCnts.dsoCnt;
        hfuzz->sanCovCnts.iDsoCnt = fuzzer->sanCovCnts.iDsoCnt;
        hfuzz->sanCovCnts.crashesCnt += fuzzer->sanCovCnts.crashesCnt;
        hfuzz->sanCovCnts.newBBCnt += fuzzer->sanCovCnts.newBBCnt;

        if (hfuzz->sanCovCnts.totalBBCnt < fuzzer->sanCovCnts.totalBBCnt) {
            /* Keep only the max value (for dlopen cases) to measure total target coverage */
            hfuzz->sanCovCnts.totalBBCnt = fuzzer->sanCovCnts.totalBBCnt;
        }

        /* Reset counter if better coverage achieved */
        __sync_fetch_and_and(&hfuzz->dynFileIterExpire, 0UL);

        char currentBest[PATH_MAX], currentBestTmp[PATH_MAX];
        snprintf(currentBest, PATH_MAX, "%s/CURRENT_BEST", hfuzz->workDir);
        snprintf(currentBestTmp, PATH_MAX, "%s/.tmp.CURRENT_BEST", hfuzz->workDir);

        if (files_writeBufToFile
            (currentBestTmp, fuzzer->dynamicFile, fuzzer->dynamicFileSz,
             O_WRONLY | O_CREAT | O_TRUNC)) {
            rename(currentBestTmp, currentBest);
        }
    }
    MX_UNLOCK(&hfuzz->dynamicFile_mutex);
}

static void fuzz_fuzzLoop(honggfuzz_t * hfuzz)
{
    fuzzer_t fuzzer = {
        .pid = 0,
        .timeStartedMillis = util_timeNowMillis(),
        .crashFileName = {0},
        .pc = 0ULL,
        .backtrace = 0ULL,
        .access = 0ULL,
        .exception = 0,
        .dynamicFileSz = 0,
        .dynamicFile = malloc(hfuzz->maxFileSz),
        .hwCnts = {
                   .cpuInstrCnt = 0ULL,
                   .cpuBranchCnt = 0ULL,
                   .pcCnt = 0ULL,
                   .pathCnt = 0ULL,
                   .customCnt = 0ULL,
                   },
        .sanCovCnts = {
                       .hitBBCnt = 0ULL,
                       .totalBBCnt = 0ULL,
                       .dsoCnt = 0ULL,
                       .iDsoCnt = 0ULL,
                       .newBBCnt = 0ULL,
                       .crashesCnt = 0ULL,
                       },
        .report = {'\0'},
        .mainWorker = true
    };
    if (fuzzer.dynamicFile == NULL) {
        LOG_F("malloc(%zu) failed", hfuzz->maxFileSz);
    }

    size_t rnd_index = util_rndGet(0, hfuzz->fileCnt - 1);

    /* If dry run mode, pick the next file and not a random one */
    if (hfuzz->flipRate == 0.0L && hfuzz->useVerifier) {
        rnd_index = __sync_fetch_and_add(&hfuzz->lastCheckedFileIndex, 1UL);
    }

    strncpy(fuzzer.origFileName, files_basename(hfuzz->files[rnd_index]), PATH_MAX);
    fuzz_getFileName(hfuzz, fuzzer.fileName);

    if (hfuzz->dynFileMethod != _HF_DYNFILE_NONE || hfuzz->useSanCov) {
        if (!fuzz_prepareFileDynamically(hfuzz, &fuzzer, rnd_index)) {
            exit(EXIT_FAILURE);
        }
    } else if (hfuzz->externalCommand != NULL) {
        if (!fuzz_prepareFileExternally(hfuzz, &fuzzer, rnd_index)) {
            exit(EXIT_FAILURE);
        }
    } else {
        if (!fuzz_prepareFile(hfuzz, &fuzzer, rnd_index)) {
            exit(EXIT_FAILURE);
        }
    }

    fuzzer.pid = arch_fork(hfuzz);
    if (fuzzer.pid == -1) {
        PLOG_F("Couldn't fork");
        exit(EXIT_FAILURE);
    }

    if (!fuzzer.pid) {
        /*
         * Ok, kill the parent if this fails
         */
        if (!arch_launchChild(hfuzz, fuzzer.fileName)) {
            LOG_E("Error launching child process, killing parent");
            exit(EXIT_FAILURE);
        }
    }

    LOG_D("Launched new process, pid: %d, (concurrency: %zd)", fuzzer.pid, hfuzz->threadsMax);

    arch_reapChild(hfuzz, &fuzzer);
    unlink(fuzzer.fileName);

    if (hfuzz->dynFileMethod != _HF_DYNFILE_NONE) {
        fuzz_perfFeedback(hfuzz, &fuzzer);
    } else if (hfuzz->useSanCov) {
        fuzz_sanCovFeedback(hfuzz, &fuzzer);
    }

    /* 
     * If worker picked first iteration of new seed for dynFile, unlock the mutex
     * so other threads can continue.
     */
    if (hfuzz->isDynFileLocked) {
        hfuzz->isDynFileLocked = false;
        MX_UNLOCK(&hfuzz->workersBlock_mutex);
    }

    if (hfuzz->useVerifier && (fuzzer.crashFileName[0] != 0) && fuzzer.backtrace) {
        if (!fuzz_runVerifier(hfuzz, &fuzzer)) {
            LOG_I("Failed to verify %s", fuzzer.crashFileName);
        }
    }

    if (hfuzz->useSimplifier && (fuzzer.crashFileName[0] != 0) && fuzzer.backtrace) {
        if (!fuzz_runSimplifier(hfuzz, &fuzzer)) {
            LOG_I("Failed to simplify %s", fuzzer.crashFileName);
        }
    }

    report_Report(hfuzz, fuzzer.report);
    free(fuzzer.dynamicFile);
}

static void *fuzz_threadNew(void *arg)
{
    honggfuzz_t *hfuzz = (honggfuzz_t *) arg;
    for (;;) {
        /* Dynamic file iteration counter for same seed */
        __sync_fetch_and_add(&hfuzz->dynFileIterExpire, 1UL);

        /* Check if dry run mode with verifier enabled */
        if (hfuzz->flipRate == 0.0L && hfuzz->useVerifier) {
            if (__sync_fetch_and_add(&hfuzz->mutationsCnt, 1UL) >= hfuzz->fileCnt) {
                __sync_fetch_and_add(&hfuzz->threadsFinished, 1UL);
                // All files checked, weak-up the main process
                pthread_kill(fuzz_mainThread, SIGALRM);
                return NULL;
            }
        }
        /* Check for max iterations limit if set */
        else if ((__sync_fetch_and_add(&hfuzz->mutationsCnt, 1UL) >= hfuzz->mutationsMax)
                 && hfuzz->mutationsMax) {
            __sync_fetch_and_add(&hfuzz->threadsFinished, 1UL);
            // Wake-up the main process
            pthread_kill(fuzz_mainThread, SIGALRM);
            return NULL;
        }

        fuzz_fuzzLoop(hfuzz);
    }
}

static void fuzz_runThread(honggfuzz_t * hfuzz, void *(*thread) (void *))
{
    pthread_attr_t attr;

    pthread_attr_init(&attr);
    pthread_attr_setdetachstate(&attr, PTHREAD_CREATE_DETACHED);
    pthread_attr_setstacksize(&attr, _HF_PTHREAD_STACKSIZE);
    pthread_attr_setguardsize(&attr, (size_t) sysconf(_SC_PAGESIZE));

    pthread_t t;
    if (pthread_create(&t, &attr, thread, (void *)hfuzz) < 0) {
        PLOG_F("Couldn't create a new thread");
    }

    return;
}

bool fuzz_setupTimer(void)
{
    struct itimerval it = {
        .it_value = {.tv_sec = 0,.tv_usec = 1},
        .it_interval = {.tv_sec = 1,.tv_usec = 0},
    };
    if (setitimer(ITIMER_REAL, &it, NULL) == -1) {
        PLOG_E("setitimer(ITIMER_REAL)");
        return false;
    }
    return true;
}

void fuzz_main(honggfuzz_t * hfuzz)
{
    fuzz_mainThread = pthread_self();

    struct sigaction sa = {
        .sa_handler = fuzz_sigHandler,
        .sa_flags = 0,
    };
    sigemptyset(&sa.sa_mask);
    if (sigaction(SIGTERM, &sa, NULL) == -1) {
        PLOG_F("sigaction(SIGTERM) failed");
    }
    if (sigaction(SIGINT, &sa, NULL) == -1) {
        PLOG_F("sigaction(SIGINT) failed");
    }
    if (sigaction(SIGQUIT, &sa, NULL) == -1) {
        PLOG_F("sigaction(SIGQUIT) failed");
    }
    if (sigaction(SIGALRM, &sa, NULL) == -1) {
        PLOG_F("sigaction(SIGALRM) failed");
    }
    if (fuzz_setupTimer() == false) {
        LOG_F("fuzz_setupTimer()");
    }

    if (!arch_archInit(hfuzz)) {
        LOG_F("Couldn't prepare arch for fuzzing");
    }

    for (size_t i = 0; i < hfuzz->threadsMax; i++) {
        fuzz_runThread(hfuzz, fuzz_threadNew);
    }

#if defined(__ANDROID__)
    // Used only by Android to apply battery status checks
    size_t curMutationsCnt = 0;
#endif

    for (;;) {
        if (hfuzz->useScreen) {
            display_display(hfuzz);
        }
        if (fuzz_sigReceived > 0) {
            break;
        }
        if (__sync_fetch_and_add(&hfuzz->threadsFinished, 0UL) >= hfuzz->threadsMax) {
            break;
        }
#if defined(__ANDROID__)
#define sysBat "/sys/class/power_supply/battery/capacity"
#define maxLow 10L
#define iterCheck 500UL

        // Check battery status every 'iterCheck' iterations
        if ((__sync_fetch_and_add(&hfuzz->mutationsCnt, 0UL) - curMutationsCnt) > iterCheck) {
            curMutationsCnt = __sync_fetch_and_add(&hfuzz->mutationsCnt, 0UL);

            // Read status from sysfs
            char batStatus[128] = { 0 };
            if (files_readSysFS(sysBat, batStatus, sizeof(batStatus)) <= 0) {
                LOG_E("Couldn't read battery status");
            } else {
                long batLevel = atol(batStatus);
                if (batLevel < maxLow) {
                    LOG_I("Stopping due to battery level below %ld\%%", maxLow);
                    break;
                }
            }
        }
#endif
        pause();
    }

    if (fuzz_sigReceived > 0) {
        LOG_I("Signal %d (%s) received, terminating", fuzz_sigReceived,
              strsignal(fuzz_sigReceived));
    }

    /* Clean-up global buffers */
    free(hfuzz->files);
    free(hfuzz->dynamicFileBest);
    if (hfuzz->dictionary) {
        for (size_t i = 0; i < hfuzz->dictionaryCnt; i++) {
            free(hfuzz->dictionary[i]);
        }
        free(hfuzz->dictionary);
    }
    if (hfuzz->blacklist) {
        free(hfuzz->blacklist);
    }
    if (hfuzz->symbolsBlacklist) {
        for (size_t i = 0; i < hfuzz->symbolsBlacklistCnt; i++) {
            free(hfuzz->symbolsBlacklist[i]);
        }
        free(hfuzz->symbolsBlacklist);
    }
    if (hfuzz->symbolsWhitelist) {
        for (size_t i = 0; i < hfuzz->symbolsWhitelistCnt; i++) {
            free(hfuzz->symbolsWhitelist[i]);
        }
        free(hfuzz->symbolsWhitelist);
    }
    if (hfuzz->sanOpts.asanOpts) {
        free(hfuzz->sanOpts.asanOpts);
    }
    if (hfuzz->sanOpts.ubsanOpts) {
        free(hfuzz->sanOpts.ubsanOpts);
    }
    if (hfuzz->sanOpts.msanOpts) {
        free(hfuzz->sanOpts.msanOpts);
    }

    _exit(EXIT_SUCCESS);
}<|MERGE_RESOLUTION|>--- conflicted
+++ resolved
@@ -527,12 +527,7 @@
                        .customCnt = 0ULL,
                        },
             .report = {'\0'},
-<<<<<<< HEAD
-            .mainWorker = false,
-            .isDynFileLocked = false
-=======
             .mainWorker = false
->>>>>>> 146a1746
         };
 
         fuzz_getFileName(hfuzz, sFuzzer.fileName);
@@ -608,10 +603,7 @@
         close(origFd);
     }
     return ret;
-<<<<<<< HEAD
-}
-=======
->>>>>>> 146a1746
+}
 
 static void fuzz_perfFeedback(honggfuzz_t * hfuzz, fuzzer_t * fuzzer)
 {
