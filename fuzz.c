/*
 *
 * honggfuzz - fuzzing routines
 * -----------------------------------------
 *
 * Author:
 * Robert Swiecki <swiecki@google.com>
 * Felix Gröbert <groebert@google.com>
 *
 * Copyright 2010-2015 by Google Inc. All Rights Reserved.
 *
 * Licensed under the Apache License, Version 2.0 (the "License"); you may
 * not use this file except in compliance with the License. You may obtain
 * a copy of the License at
 *
 * http://www.apache.org/licenses/LICENSE-2.0
 *
 * Unless required by applicable law or agreed to in writing, software
 * distributed under the License is distributed on an "AS IS" BASIS,
 * WITHOUT WARRANTIES OR CONDITIONS OF ANY KIND, either express or
 * implied. See the License for the specific language governing
 * permissions and limitations under the License.
 *
 */

#include "common.h"
#include "fuzz.h"

#include <errno.h>
#include <fcntl.h>
#include <inttypes.h>
#include <pthread.h>
#include <signal.h>
#include <stddef.h>
#include <stdint.h>
#include <stdio.h>
#include <stdlib.h>
#include <string.h>
#include <sys/mman.h>
#include <sys/param.h>
#include <sys/stat.h>
#include <sys/time.h>
#include <sys/types.h>
#include <sys/wait.h>
#include <time.h>
#include <unistd.h>

#include "arch.h"
#include "display.h"
#include "files.h"
#include "log.h"
#include "mangle.h"
#include "report.h"
#include "util.h"

static int fuzz_sigReceived = 0;

static pthread_t fuzz_mainThread;

#ifdef EXTENSION_ENABLED
// Definitions of extension interface functions
typedef void (*MangleResizeCallback) (honggfuzz_t *, uint8_t *, size_t *);
typedef void (*MangleCallback) (honggfuzz_t *, uint8_t *, size_t, int);
typedef void (*PostMangleCallback) (honggfuzz_t *, uint8_t *, size_t);

extern void __hf_MangleResizeCallback(honggfuzz_t * hfuzz, uint8_t * buf, size_t * bufSz);
extern void __hf_MangleCallback(honggfuzz_t * hfuzz, uint8_t * buf, size_t bufSz, int rnd_index);
extern void __hf_PostMangleCallback(honggfuzz_t * hfuzz, uint8_t * buf, size_t bufSz);

// Function pointer variables
#ifdef _HF_MANGLERESIZECALLBACK
static MangleResizeCallback UserMangleResizeCallback = &__hf_MangleResizeCallback;
#endif                          /* defined(_HF_MANGLERESIZECALLBACK) */
#ifdef _HF_MANGLECALLBACK
static MangleCallback UserMangleCallback = &__hf_MangleCallback;
#endif                          /* defined(_HF_MANGLECALLBACK) */
#ifdef _HF_POSTMANGLECALLBACK
static PostMangleCallback UserPostMangleCallback = &__hf_PostMangleCallback;
#endif                          /* defined(_HF_POSTMANGLECALLBACK) */
#endif                          /* defined(EXTENSION_ENABLED) */

static void fuzz_sigHandler(int sig)
{
    /* We should not terminate upon SIGALRM delivery */
    if (sig == SIGALRM) {
        return;
    }

    fuzz_sigReceived = sig;
}

static void fuzz_getFileName(honggfuzz_t * hfuzz, char *fileName)
{
    struct timeval tv;
    gettimeofday(&tv, NULL);

    snprintf(fileName, PATH_MAX, "%s/.honggfuzz.%d.%lu.%llx.%s", hfuzz->workDir, (int)getpid(),
             (unsigned long int)tv.tv_sec, (unsigned long long int)util_rndGet(0, 1ULL << 62),
             hfuzz->fileExtn);

    return;
}

static bool fuzz_prepareFileDynamically(honggfuzz_t * hfuzz, fuzzer_t * fuzzer, int rnd_index)
{
    MX_LOCK(&hfuzz->dynamicFile_mutex);

    if (hfuzz->inputFile && hfuzz->hwCnts.cpuInstrCnt == 0ULL && hfuzz->hwCnts.cpuBranchCnt == 0ULL
        && hfuzz->hwCnts.pcCnt == 0ULL && hfuzz->hwCnts.pathCnt == 0ULL
        && hfuzz->hwCnts.customCnt == 0ULL) {
        size_t fileSz = files_readFileToBufMax(hfuzz->files[rnd_index], hfuzz->dynamicFileBest,
                                               hfuzz->maxFileSz);
        if (fileSz == 0) {
            MX_UNLOCK(&hfuzz->dynamicFile_mutex);
            LOG_E("Couldn't read '%s'", hfuzz->files[rnd_index]);
            return false;
        }
        hfuzz->dynamicFileBestSz = fileSz;
    }

    if (hfuzz->dynamicFileBestSz > hfuzz->maxFileSz) {
        LOG_F("Current BEST file Sz > maxFileSz (%zu > %zu)", hfuzz->dynamicFileBestSz,
              hfuzz->maxFileSz);
    }

    fuzzer->dynamicFileSz = hfuzz->dynamicFileBestSz;
    memcpy(fuzzer->dynamicFile, hfuzz->dynamicFileBest, hfuzz->dynamicFileBestSz);

    MX_UNLOCK(&hfuzz->dynamicFile_mutex);

    /* 
     * if flip rate is 0.0, early abort file mangling. This will leave perf counters
     * with values equal to dry runs against input corpus.
     */
    if (hfuzz->flipRate != 0.0L) {
        goto skipMangling;
    }
    /* The first pass should be on an empty/initial file */
    if (hfuzz->hwCnts.cpuInstrCnt > 0 || hfuzz->hwCnts.cpuBranchCnt > 0 || hfuzz->hwCnts.pcCnt > 0
        || hfuzz->hwCnts.pathCnt > 0 || hfuzz->hwCnts.customCnt > 0) {

#if defined(EXTENSION_ENABLED) && defined(_HF_MANGLERESIZECALLBACK)
        UserMangleResizeCallback(hfuzz, fuzzer->dynamicFile, &fuzzer->dynamicFileSz);
#else
        mangle_Resize(hfuzz, fuzzer->dynamicFile, &fuzzer->dynamicFileSz);
#endif
#if defined(EXTENSION_ENABLED) && defined(_HF_MANGLECALLBACK)
        UserMangleCallback(hfuzz, fuzzer->dynamicFile, fuzzer->dynamicFileSz, rnd_index);
#else
        mangle_mangleContent(hfuzz, fuzzer->dynamicFile, fuzzer->dynamicFileSz);
#endif
#if defined(EXTENSION_ENABLED) && defined(_HF_POSTMANGLECALLBACK)
        UserPostMangleCallback(hfuzz, fuzzer->dynamicFile, fuzzer->dynamicFileSz);
#endif

    }

 skipMangling:
    if (files_writeBufToFile
        (fuzzer->fileName, fuzzer->dynamicFile, fuzzer->dynamicFileSz,
         O_WRONLY | O_CREAT | O_EXCL | O_TRUNC) == false) {
        LOG_E("Couldn't write buffer to file '%s'", fuzzer->fileName);
        return false;
    }

    return true;
}

static bool fuzz_prepareFile(honggfuzz_t * hfuzz, fuzzer_t * fuzzer, int rnd_index)
{
    size_t fileSz =
        files_readFileToBufMax(hfuzz->files[rnd_index], fuzzer->dynamicFile, hfuzz->maxFileSz);
    if (fileSz == 0UL) {
        LOG_E("Couldn't read contents of '%s'", hfuzz->files[rnd_index]);
        return false;
    }
<<<<<<< HEAD
#if defined(EXTENSION_ENABLED) && defined(_HF_MANGLERESIZECALLBACK)
    UserMangleResizeCallback(hfuzz, fuzzer->dynamicFile, &fileSz);
#else
    mangle_Resize(hfuzz, fuzzer->dynamicFile, &fileSz);
#endif
#if defined(EXTENSION_ENABLED) && defined(_HF_MANGLECALLBACK)
    UserMangleCallback(hfuzz, fuzzer->dynamicFile, fileSz, rnd_index);
#else
    mangle_mangleContent(hfuzz, fuzzer->dynamicFile, fileSz);
#endif
#if defined(EXTENSION_ENABLED) && defined(_HF_POSTMANGLECALLBACK)
    UserPostMangleCallback(hfuzz, fuzzer->dynamicFile, fileSz);
#endif
=======

    /* If flip rate is 0.0, early abort file mangling */
    if (hfuzz->flipRate != 0.0L) {
        mangle_Resize(hfuzz, fuzzer->dynamicFile, &fileSz);
        mangle_mangleContent(hfuzz, fuzzer->dynamicFile, fileSz);
    }
>>>>>>> 4e17050f

    if (files_writeBufToFile
        (fuzzer->fileName, fuzzer->dynamicFile, fileSz, O_WRONLY | O_CREAT | O_EXCL) == false) {
        LOG_E("Couldn't write buffer to file '%s'", fuzzer->fileName);
        return false;
    }

    return true;
}

static bool fuzz_prepareFileExternally(honggfuzz_t * hfuzz, fuzzer_t * fuzzer, int rnd_index)
{
    int dstfd = open(fuzzer->fileName, O_CREAT | O_EXCL | O_RDWR, 0644);
    if (dstfd == -1) {
        PLOG_E("Couldn't create a temporary file '%s'", fuzzer->fileName);
        return false;
    }

    LOG_D("Created '%s' as an input file", fuzzer->fileName);

    if (hfuzz->inputFile) {
        size_t fileSz =
            files_readFileToBufMax(hfuzz->files[rnd_index], fuzzer->dynamicFile, hfuzz->maxFileSz);
        if (fileSz == 0UL) {
            LOG_E("Couldn't read '%s'", hfuzz->files[rnd_index]);
            unlink(fuzzer->fileName);
            return false;
        }
        // In case of external mangling only enable PostMangle callback
#if defined(EXTENSION_ENABLED) && defined(_HF_POSTMANGLECALLBACK)
        UserPostMangleCallback(hfuzz, fuzzer->dynamicFile, fileSz);
#endif

        if (files_writeToFd(dstfd, fuzzer->dynamicFile, fileSz) == false) {
            close(dstfd);
            unlink(fuzzer->fileName);
            return false;
        }
    }

    close(dstfd);

    pid_t pid = arch_fork(hfuzz);
    if (pid == -1) {
        PLOG_E("Couldn't fork");
        return false;
    }

    if (!pid) {
        /*
         * child performs the external file modifications
         */
        execl(hfuzz->externalCommand, hfuzz->externalCommand, fuzzer->fileName, NULL);
        PLOG_F("Couldn't execute '%s %s'", hfuzz->externalCommand, fuzzer->fileName);
        return false;
    }

    /*
     * parent waits until child is done fuzzing the input file
     */
    int childStatus;
    int flags = 0;
#if defined(__WNOTHREAD)
    flags |= __WNOTHREAD;
#endif                          /* defined(__WNOTHREAD) */
    while (wait4(pid, &childStatus, flags, NULL) != pid) ;
    if (WIFEXITED(childStatus)) {
        LOG_D("External command exited with status %d", WEXITSTATUS(childStatus));
        return true;
    }
    if (WIFSIGNALED(childStatus)) {
        LOG_E("External command terminated with signal %d", WTERMSIG(childStatus));
        return false;
    }
    LOG_F("External command terminated abnormally, status: %d", childStatus);
    return false;

    abort();                    /* NOTREACHED */
}

static bool fuzz_runVerifier(honggfuzz_t * hfuzz, fuzzer_t * crashedFuzzer)
{
    bool ret = false;
    int crashFd = -1;
    uint8_t *crashBuf = NULL;
    off_t crashFileSz = 0;

    crashBuf = files_mapFile(crashedFuzzer->crashFileName, &crashFileSz, &crashFd, false);
    if (crashBuf == NULL) {
        LOG_E("Couldn't open and map '%s' in R/O mode", crashedFuzzer->crashFileName);
        goto bail;
    }

    LOG_I("Launching verifier for %" PRIx64 " hash", crashedFuzzer->backtrace);
    for (int i = 0; i < _HF_VERIFIER_ITER; i++) {
        fuzzer_t vFuzzer = {
            .pid = 0,
            .timeStartedMillis = util_timeNowMillis(),
            .crashFileName = {0},
            .pc = 0ULL,
            .backtrace = 0ULL,
            .access = 0ULL,
            .exception = 0,
            .dynamicFileSz = 0,
            .dynamicFile = NULL,
            .hwCnts = {
                       .cpuInstrCnt = 0ULL,
                       .cpuBranchCnt = 0ULL,
                       .pcCnt = 0ULL,
                       .pathCnt = 0ULL,
                       .customCnt = 0ULL,
                       },
            .report = {'\0'},
            .mainWorker = false
        };

        fuzz_getFileName(hfuzz, vFuzzer.fileName);
        if (files_writeBufToFile
            (vFuzzer.fileName, crashBuf, crashFileSz, O_WRONLY | O_CREAT | O_EXCL) == false) {
            LOG_E("Couldn't write buffer to file '%s'", vFuzzer.fileName);
            goto bail;
        }

        vFuzzer.pid = arch_fork(hfuzz);
        if (vFuzzer.pid == -1) {
            PLOG_F("Couldn't fork");
            return false;
        }

        if (!vFuzzer.pid) {
            if (!arch_launchChild(hfuzz, crashedFuzzer->crashFileName)) {
                LOG_E("Error launching verifier child process");
                goto bail;
            }
        }

        arch_reapChild(hfuzz, &vFuzzer);
        unlink(vFuzzer.fileName);

        /* If stack hash doesn't match skip name tag and exit */
        if (crashedFuzzer->backtrace != vFuzzer.backtrace) {
            LOG_D("Verifier stack hash mismatch");
            goto bail;
        }
    }

    /* Workspace is inherited, just append a extra suffix */
    char verFile[PATH_MAX] = { 0 };
    snprintf(verFile, sizeof(verFile), "%s.verified", crashedFuzzer->crashFileName);

    /* Copy file with new suffix & remove original copy */
    bool dstFileExists = false;
    if (files_copyFile(crashedFuzzer->crashFileName, verFile, &dstFileExists)) {
        LOG_I("Successfully verified, saving as (%s)", verFile);
        __sync_fetch_and_add(&hfuzz->verifiedCrashesCnt, 1UL);
        unlink(crashedFuzzer->crashFileName);
    } else {
        if (dstFileExists) {
            LOG_I("It seems that '%s' already exists, skipping", verFile);
        } else {
            LOG_E("Couldn't copy '%s' to '%s'", crashedFuzzer->crashFileName, verFile);
            goto bail;
        }
    }

    ret = true;

 bail:
    if (crashBuf) {
        munmap(crashBuf, crashFileSz);
    }
    if (crashFd != -1) {
        close(crashFd);
    }
    return ret;
}

static void fuzz_fuzzLoop(honggfuzz_t * hfuzz)
{
    fuzzer_t fuzzer = {
        .pid = 0,
        .timeStartedMillis = util_timeNowMillis(),
        .crashFileName = {0},
        .pc = 0ULL,
        .backtrace = 0ULL,
        .access = 0ULL,
        .exception = 0,
        .dynamicFileSz = 0,
        .dynamicFile = malloc(hfuzz->maxFileSz),
        .hwCnts = {
                   .cpuInstrCnt = 0ULL,
                   .cpuBranchCnt = 0ULL,
                   .pcCnt = 0ULL,
                   .pathCnt = 0ULL,
                   .customCnt = 0ULL,
                   },
        .report = {'\0'},
        .mainWorker = true
    };
    if (fuzzer.dynamicFile == NULL) {
        LOG_F("malloc(%zu) failed", hfuzz->maxFileSz);
    }

    size_t rnd_index = util_rndGet(0, hfuzz->fileCnt - 1);

    /* If dry run mode, pick the next file and not a random one */
    if (hfuzz->flipRate == 0.0L && hfuzz->useVerifier) {
        rnd_index = __sync_fetch_and_add(&hfuzz->lastCheckedFileIndex, 1UL);
    }

    strncpy(fuzzer.origFileName, files_basename(hfuzz->files[rnd_index]), PATH_MAX);
    fuzz_getFileName(hfuzz, fuzzer.fileName);

    if (hfuzz->dynFileMethod != _HF_DYNFILE_NONE) {
        if (!fuzz_prepareFileDynamically(hfuzz, &fuzzer, rnd_index)) {
            exit(EXIT_FAILURE);
        }
    } else if (hfuzz->externalCommand != NULL) {
        if (!fuzz_prepareFileExternally(hfuzz, &fuzzer, rnd_index)) {
            exit(EXIT_FAILURE);
        }
    } else {
        if (!fuzz_prepareFile(hfuzz, &fuzzer, rnd_index)) {
            exit(EXIT_FAILURE);
        }
    }

    fuzzer.pid = arch_fork(hfuzz);
    if (fuzzer.pid == -1) {
        PLOG_F("Couldn't fork");
        exit(EXIT_FAILURE);
    }

    if (!fuzzer.pid) {
        /*
         * Ok, kill the parent if this fails
         */
        if (!arch_launchChild(hfuzz, fuzzer.fileName)) {
            LOG_E("Error launching child process, killing parent");
            exit(EXIT_FAILURE);
        }
    }

    LOG_D("Launched new process, pid: %d, (concurrency: %zd)", fuzzer.pid, hfuzz->threadsMax);

    arch_reapChild(hfuzz, &fuzzer);
    unlink(fuzzer.fileName);

    if (hfuzz->dynFileMethod != _HF_DYNFILE_NONE) {
        LOG_D
            ("File size (New/Best): %zu/%zu, Perf feedback (instr/branch/block/block-edge/custom): Best: [%"
             PRIu64 ",%" PRIu64 ",%" PRIu64 ",%" PRIu64 ",%" PRIu64 "] / New: [%" PRIu64 ",%" PRIu64
             ",%" PRIu64 ",%" PRIu64 ",%" PRIu64 "]", fuzzer.dynamicFileSz,
             hfuzz->dynamicFileBestSz, hfuzz->hwCnts.cpuInstrCnt, hfuzz->hwCnts.cpuBranchCnt,
             hfuzz->hwCnts.pcCnt, hfuzz->hwCnts.pathCnt, hfuzz->hwCnts.customCnt,
             fuzzer.hwCnts.cpuInstrCnt, fuzzer.hwCnts.cpuBranchCnt, fuzzer.hwCnts.pcCnt,
             fuzzer.hwCnts.pathCnt, fuzzer.hwCnts.customCnt);

        MX_LOCK(&hfuzz->dynamicFile_mutex);

        int64_t diff0 = hfuzz->hwCnts.cpuInstrCnt - fuzzer.hwCnts.cpuInstrCnt;
        int64_t diff1 = hfuzz->hwCnts.cpuBranchCnt - fuzzer.hwCnts.cpuBranchCnt;
        int64_t diff2 = hfuzz->hwCnts.pcCnt - fuzzer.hwCnts.pcCnt;
        int64_t diff3 = hfuzz->hwCnts.pathCnt - fuzzer.hwCnts.pathCnt;
        int64_t diff4 = hfuzz->hwCnts.customCnt - fuzzer.hwCnts.customCnt;

        if (diff0 <= 0 && diff1 <= 0 && diff2 <= 0 && diff3 <= 0 && diff4 <= 0) {

            LOG_I("New: (Size New,Old): %zu,%zu, Perf (Cur,New): %"
                  PRId64 "/%" PRId64 "/%" PRId64 "/%" PRId64 "/%" PRId64 ",%" PRId64 "/%" PRId64
                  "/%" PRId64 "/%" PRId64 "/%" PRId64, fuzzer.dynamicFileSz,
                  hfuzz->dynamicFileBestSz, hfuzz->hwCnts.cpuInstrCnt, hfuzz->hwCnts.cpuBranchCnt,
                  hfuzz->hwCnts.pcCnt, hfuzz->hwCnts.pathCnt, hfuzz->hwCnts.customCnt,
                  fuzzer.hwCnts.cpuInstrCnt, fuzzer.hwCnts.cpuBranchCnt, fuzzer.hwCnts.pcCnt,
                  fuzzer.hwCnts.pathCnt, fuzzer.hwCnts.customCnt);

            memcpy(hfuzz->dynamicFileBest, fuzzer.dynamicFile, fuzzer.dynamicFileSz);

            hfuzz->dynamicFileBestSz = fuzzer.dynamicFileSz;
            hfuzz->hwCnts.cpuInstrCnt = fuzzer.hwCnts.cpuInstrCnt;
            hfuzz->hwCnts.cpuBranchCnt = fuzzer.hwCnts.cpuBranchCnt;
            hfuzz->hwCnts.pcCnt = fuzzer.hwCnts.pcCnt;
            hfuzz->hwCnts.pathCnt = fuzzer.hwCnts.pathCnt;
            hfuzz->hwCnts.customCnt = fuzzer.hwCnts.customCnt;

            char currentBest[PATH_MAX], currentBestTmp[PATH_MAX];
            snprintf(currentBest, PATH_MAX, "%s/CURRENT_BEST", hfuzz->workDir);
            snprintf(currentBestTmp, PATH_MAX, "%s/.tmp.CURRENT_BEST", hfuzz->workDir);

            if (files_writeBufToFile
                (currentBestTmp, fuzzer.dynamicFile, fuzzer.dynamicFileSz,
                 O_WRONLY | O_CREAT | O_TRUNC)) {
                rename(currentBestTmp, currentBest);
            }
        }
        MX_UNLOCK(&hfuzz->dynamicFile_mutex);
    }

    if (hfuzz->useVerifier && (fuzzer.crashFileName[0] != 0)) {
        if (!fuzz_runVerifier(hfuzz, &fuzzer)) {
            LOG_I("Failed to verify %s", fuzzer.crashFileName);
        }
    }

    report_Report(hfuzz, fuzzer.report);
    free(fuzzer.dynamicFile);

}

static void *fuzz_threadNew(void *arg)
{
    honggfuzz_t *hfuzz = (honggfuzz_t *) arg;
    for (;;) {
        /* Check if dry run mode with verifier enabled */
        if (hfuzz->flipRate == 0.0L && hfuzz->useVerifier) {
            if (__sync_fetch_and_add(&hfuzz->mutationsCnt, 1UL) >= hfuzz->fileCnt) {
                __sync_fetch_and_add(&hfuzz->threadsFinished, 1UL);
                // All files checked, weak-up the main process
                pthread_kill(fuzz_mainThread, SIGALRM);
                return NULL;
            }
        }
        /* Check for max iterations limit if set */
        else if ((__sync_fetch_and_add(&hfuzz->mutationsCnt, 1UL) >= hfuzz->mutationsMax)
                 && hfuzz->mutationsMax) {
            __sync_fetch_and_add(&hfuzz->threadsFinished, 1UL);
            // Wake-up the main process
            pthread_kill(fuzz_mainThread, SIGALRM);
            return NULL;
        }

        fuzz_fuzzLoop(hfuzz);
    }
}

static void fuzz_runThread(honggfuzz_t * hfuzz, void *(*thread) (void *))
{
    pthread_attr_t attr;

    pthread_attr_init(&attr);
    pthread_attr_setdetachstate(&attr, PTHREAD_CREATE_DETACHED);
    pthread_attr_setstacksize(&attr, _HF_PTHREAD_STACKSIZE);
    pthread_attr_setguardsize(&attr, (size_t) sysconf(_SC_PAGESIZE));

    pthread_t t;
    if (pthread_create(&t, &attr, thread, (void *)hfuzz) < 0) {
        PLOG_F("Couldn't create a new thread");
    }

    return;
}

bool fuzz_setupTimer(void)
{
    struct itimerval it = {
        .it_value = {.tv_sec = 0,.tv_usec = 1},
        .it_interval = {.tv_sec = 1,.tv_usec = 0},
    };
    if (setitimer(ITIMER_REAL, &it, NULL) == -1) {
        PLOG_E("setitimer(ITIMER_REAL)");
        return false;
    }
    return true;
}

void fuzz_main(honggfuzz_t * hfuzz)
{
    fuzz_mainThread = pthread_self();

    struct sigaction sa = {
        .sa_handler = fuzz_sigHandler,
        .sa_flags = 0,
    };
    sigemptyset(&sa.sa_mask);
    if (sigaction(SIGTERM, &sa, NULL) == -1) {
        PLOG_F("sigaction(SIGTERM) failed");
    }
    if (sigaction(SIGINT, &sa, NULL) == -1) {
        PLOG_F("sigaction(SIGINT) failed");
    }
    if (sigaction(SIGQUIT, &sa, NULL) == -1) {
        PLOG_F("sigaction(SIGQUIT) failed");
    }
    if (sigaction(SIGALRM, &sa, NULL) == -1) {
        PLOG_F("sigaction(SIGALRM) failed");
    }
    if (fuzz_setupTimer() == false) {
        LOG_F("fuzz_setupTimer()");
    }

    if (!arch_archInit(hfuzz)) {
        LOG_F("Couldn't prepare arch for fuzzing");
    }

    for (size_t i = 0; i < hfuzz->threadsMax; i++) {
        fuzz_runThread(hfuzz, fuzz_threadNew);
    }

#if defined(__ANDROID__)
    // Used only by Android to apply battery status checks
    size_t curMutationsCnt = 0;
#endif

    for (;;) {
        if (hfuzz->useScreen) {
            display_display(hfuzz);
        }
        if (fuzz_sigReceived > 0) {
            break;
        }
        if (__sync_fetch_and_add(&hfuzz->threadsFinished, 0UL) >= hfuzz->threadsMax) {
            break;
        }
#if defined(__ANDROID__)
#define sysBat "/sys/class/power_supply/battery/capacity"
#define maxLow 10L
#define iterCheck 500UL

        // Check battery status every 'iterCheck' iterations
        if ((__sync_fetch_and_add(&hfuzz->mutationsCnt, 0UL) - curMutationsCnt) > iterCheck) {
            curMutationsCnt = __sync_fetch_and_add(&hfuzz->mutationsCnt, 0UL);

            // Read status from sysfs
            char batStatus[128] = { 0 };
            if (files_readSysFS(sysBat, batStatus, sizeof(batStatus)) <= 0) {
                LOG_E("Couldn't read battery status");
            } else {
                long batLevel = atol(batStatus);
                if (batLevel < maxLow) {
                    LOG_I("Stopping due to battery level below %ld\%%", maxLow);
                    break;
                }
            }
        }
#endif
        pause();
    }

    if (fuzz_sigReceived > 0) {
        LOG_I("Signal %d (%s) received, terminating", fuzz_sigReceived,
              strsignal(fuzz_sigReceived));
    }

    free(hfuzz->files);
    free(hfuzz->dynamicFileBest);
    if (hfuzz->dictionary) {
        free(hfuzz->dictionary);
    }
    if (hfuzz->blacklist) {
        free(hfuzz->blacklist);
    }

    _exit(EXIT_SUCCESS);
}<|MERGE_RESOLUTION|>--- conflicted
+++ resolved
@@ -174,28 +174,23 @@
         LOG_E("Couldn't read contents of '%s'", hfuzz->files[rnd_index]);
         return false;
     }
-<<<<<<< HEAD
-#if defined(EXTENSION_ENABLED) && defined(_HF_MANGLERESIZECALLBACK)
-    UserMangleResizeCallback(hfuzz, fuzzer->dynamicFile, &fileSz);
-#else
-    mangle_Resize(hfuzz, fuzzer->dynamicFile, &fileSz);
-#endif
-#if defined(EXTENSION_ENABLED) && defined(_HF_MANGLECALLBACK)
-    UserMangleCallback(hfuzz, fuzzer->dynamicFile, fileSz, rnd_index);
-#else
-    mangle_mangleContent(hfuzz, fuzzer->dynamicFile, fileSz);
-#endif
-#if defined(EXTENSION_ENABLED) && defined(_HF_POSTMANGLECALLBACK)
-    UserPostMangleCallback(hfuzz, fuzzer->dynamicFile, fileSz);
-#endif
-=======
 
     /* If flip rate is 0.0, early abort file mangling */
     if (hfuzz->flipRate != 0.0L) {
+#if defined(EXTENSION_ENABLED) && defined(_HF_MANGLERESIZECALLBACK)
+        UserMangleResizeCallback(hfuzz, fuzzer->dynamicFile, &fileSz);
+#else
         mangle_Resize(hfuzz, fuzzer->dynamicFile, &fileSz);
+#endif
+#if defined(EXTENSION_ENABLED) && defined(_HF_MANGLECALLBACK)
+        UserMangleCallback(hfuzz, fuzzer->dynamicFile, fileSz, rnd_index);
+#else
         mangle_mangleContent(hfuzz, fuzzer->dynamicFile, fileSz);
-    }
->>>>>>> 4e17050f
+#endif
+#if defined(EXTENSION_ENABLED) && defined(_HF_POSTMANGLECALLBACK)
+        UserPostMangleCallback(hfuzz, fuzzer->dynamicFile, fileSz);
+#endif
+    }
 
     if (files_writeBufToFile
         (fuzzer->fileName, fuzzer->dynamicFile, fileSz, O_WRONLY | O_CREAT | O_EXCL) == false) {
