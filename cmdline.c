--- conflicted
+++ resolved
@@ -275,11 +275,7 @@
     const char *logfile = NULL;
     int opt_index = 0;
     for (;;) {
-<<<<<<< HEAD
         int c = getopt_long(argc, argv, "-?hqvVMSsuf:d:e:W:r:c:F:t:R:n:N:l:p:P:g:E:w:B:b:A:C", opts,
-=======
-        int c = getopt_long(argc, argv, "-?hqvVsuf:d:e:W:r:c:F:t:R:n:N:l:p:P:g:E:w:B:C", opts,
->>>>>>> 947e963e
                             &opt_index);
         if (c < 0)
             break;
@@ -476,12 +472,7 @@
         }
     }
 
-<<<<<<< HEAD
-    /* TODO: Add logic to identify which worker crashed remote PID to enable more threads */
-    if (hfuzz->pid > 0) {
-=======
     if (hfuzz->pid > 0 || hfuzz->pidFile) {
->>>>>>> 947e963e
         LOG_I("PID=%d specified, lowering maximum number of concurrent threads to 1", hfuzz->pid);
         hfuzz->threadsMax = 1;
     }
