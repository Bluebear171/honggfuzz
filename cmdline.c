--- conflicted
+++ resolved
@@ -244,11 +244,8 @@
             .symsWlFile = NULL,
             .symsWlCnt = 0,
             .symsWl = NULL,
-<<<<<<< HEAD
             .saveMaps = false,
-=======
             .cloneFlags = 0,
->>>>>>> 846ccd71
         },
     };
     /*  *INDENT-ON* */
