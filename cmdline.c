--- conflicted
+++ resolved
@@ -261,15 +261,10 @@
         {{"persistent", no_argument, NULL, 'P'}, "Enable persistent fuzzing (link with libraries/persistent.mode.main.o)"},
 
 #if defined(_HF_ARCH_LINUX)
-<<<<<<< HEAD
         {{"simplifier", no_argument, NULL, 'S'}, "Enable crashes simplifier"},
         {{"linux_pid", required_argument, NULL, 'p'}, "Attach to a pid (and its thread group)"},
         {{"linux_file_pid", required_argument, NULL, 0x502}, "Attach to pid (and its thread group) read from file"},
-=======
-        {{"linux_pid", required_argument, NULL, 'p'}, "Attach to a PID (and its thread group)"},
-        {{"linux_file_pid", required_argument, NULL, 0x502}, "Attach to PID (and its thread group) read from file"},
         {{"linux_pid_e2e", no_argument, NULL, 0x505}, "Attach both to fuzzer spawned & remote PIDs (and their thread groups"},
->>>>>>> 01aba534
         {{"linux_addr_low_limit", required_argument, NULL, 0x500}, "Address limit (from si.si_addr) below which crashes are not reported, (default: '0')"},
         {{"linux_keep_aslr", no_argument, NULL, 0x501}, "Don't disable ASLR randomization, might be useful with MSAN"},
         {{"linux_proc_maps", no_argument, NULL, 0x504}, "Enable proc maps saving"},
