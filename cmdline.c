--- conflicted
+++ resolved
@@ -268,11 +268,7 @@
     const char *logfile = NULL;
     int opt_index = 0;
     for (;;) {
-<<<<<<< HEAD
-        int c = getopt_long(argc, argv, "-?hqvVsuf:d:e:W:r:c:F:t:R:n:N:l:p:g:E:w:B:b:A:", opts,
-=======
-        int c = getopt_long(argc, argv, "-?hqvVsuf:d:e:W:r:c:F:t:R:n:N:l:p:g:E:w:B:C", opts,
->>>>>>> c1e293b0
+        int c = getopt_long(argc, argv, "-?hqvVsuf:d:e:W:r:c:F:t:R:n:N:l:p:g:E:w:B:b:A:C", opts,
                             &opt_index);
         if (c < 0)
             break;
