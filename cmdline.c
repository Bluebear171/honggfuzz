--- conflicted
+++ resolved
@@ -259,11 +259,7 @@
     const char *logfile = NULL;
     int opt_index = 0;
     for (;;) {
-<<<<<<< HEAD
-        int c = getopt_long(argc, argv, "-?hqvVsuf:d:e:W:r:c:F:t:R:n:N:l:p:g:E:w:B:b:", opts,
-=======
-        int c = getopt_long(argc, argv, "-?hqvVMsuf:d:e:W:r:c:F:t:R:n:N:l:p:g:E:w:B:", opts,
->>>>>>> d34b470f
+        int c = getopt_long(argc, argv, "-?hqvVMsuf:d:e:W:r:c:F:t:R:n:N:l:p:g:E:w:B:b:", opts,
                             &opt_index);
         if (c < 0)
             break;
