--- conflicted
+++ resolved
@@ -243,10 +243,6 @@
         {{"extension", required_argument, NULL, 'e'}, "Input file extension (e.g. 'swf'), (default: 'fuzz')"},
         {{"wokspace", required_argument, NULL, 'W'}, "Workspace directory to save crashes & runtime files (default: '.')"},
         {{"wordlist", required_argument, NULL, 'w'}, "Wordlist file (tokens delimited by NUL-bytes)"},
-#if defined(_HF_ARCH_LINUX)
-        {{"symbols_bl", required_argument, NULL, 'b'}, "Symbols blacklist file (one entry per line)"},
-        {{"symbols_wl", required_argument, NULL, 'A'}, "Symbols whitelist file (one entry per line)"},
-#endif
         {{"stackhash_bl", required_argument, NULL, 'B'}, "Stackhashes blacklist file (one entry per line)"},
         {{"mutate_cmd", required_argument, NULL, 'c'}, "External commnd providing fuzz files,, instead of muating the input corpus"},
         {{"iterations", required_argument, NULL, 'N'}, "Number of fuzzing iterations (default: '0' [no limit])"},
@@ -265,6 +261,8 @@
         {{"linux_file_pid", required_argument, NULL, 0x502}, "Attach to pid (and its thread group) read from file"},
         {{"linux_addr_low_limit", required_argument, NULL, 0x500}, "Address limit (from si.si_addr) below which crashes are not reported, (default: '0')"},
         {{"linux_keep_aslr", no_argument, NULL, 0x501}, "Don't disable ASLR randomization, might be useful with MSAN"},
+        {{"symbols_bl", required_argument, NULL, 'b'}, "Symbols blacklist file (one entry per line)"},
+        {{"symbols_wl", required_argument, NULL, 'A'}, "Symbols whitelist file (one entry per line)"},
         {{"linux_perf_ignore_above", required_argument, NULL, 0x503}, "Ignore perf events which report IPs above this address"},
         {{"linux_perf_instr", no_argument, NULL, 0x510}, "Use PERF_COUNT_HW_INSTRUCTIONS perf"},
         {{"linux_perf_branch", no_argument, NULL, 0x511}, "Use PERF_COUNT_HW_BRANCH_INSTRUCTIONS perf"},
@@ -286,11 +284,7 @@
     const char *logfile = NULL;
     int opt_index = 0;
     for (;;) {
-<<<<<<< HEAD
-        int c = getopt_long(argc, argv, "-?hqvVsuf:d:e:W:r:c:F:t:R:n:N:l:p:P:g:E:w:B:b:A:C", opts,
-=======
-        int c = getopt_long(argc, argv, "-?hqvVsuPf:d:e:W:r:c:F:t:R:n:N:l:p:g:E:w:B:C", opts,
->>>>>>> 46df52a2
+        int c = getopt_long(argc, argv, "-?hqvVsuPf:d:e:W:r:c:F:t:R:n:N:l:p:g:E:w:B:b:A:C", opts,
                             &opt_index);
         if (c < 0)
             break;
