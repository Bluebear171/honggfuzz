/*

   honggfuzz - cmdline parsing

   -----------------------------------------

   Copyright 2014 Google Inc. All Rights Reserved.

   Licensed under the Apache License, Version 2.0 (the "License");
   you may not use this file except in compliance with the License.
   You may obtain a copy of the License at

     http://www.apache.org/licenses/LICENSE-2.0

   Unless required by applicable law or agreed to in writing, software
   distributed under the License is distributed on an "AS IS" BASIS,
   WITHOUT WARRANTIES OR CONDITIONS OF ANY KIND, either express or implied.
   See the License for the specific language governing permissions and
   limitations under the License.

*/

#include "cmdline.h"

#include <ctype.h>
#include <errno.h>
#include <getopt.h>
#include <inttypes.h>
#include <limits.h>
#include <stdlib.h>
#include <stdio.h>
#include <string.h>
#include <unistd.h>

#include "common.h"
#include "log.h"
#include "files.h"

#define AB ANSI_BOLD
#define AC ANSI_CLEAR
#define ANSI_BOLD "\033[1m"
#define ANSI_CLEAR "\033[0m"

struct custom_option {
    struct option opt;
    const char *descr;
};

static bool checkFor_FILE_PLACEHOLDER(char **args)
{
    for (int x = 0; args[x]; x++) {
        if (strstr(args[x], _HF_FILE_PLACEHOLDER))
            return true;
    }
    return false;
}

static const char *cmdlineYesNo(bool yes)
{
    return (yes ? "true" : "false");
}

static void cmdlineHelp(const char *pname, struct custom_option *opts)
{
    LOG_HELP_BOLD("Usage: %s [options] -- path_to_command [args]", pname);
    LOG_HELP_BOLD("Options:");
    for (int i = 0; opts[i].opt.name; i++) {
        if (isprint(opts[i].opt.val)) {
            LOG_HELP_BOLD(" --%s%s%c %s", opts[i].opt.name,
                          "|-", opts[i].opt.val,
                          opts[i].opt.has_arg == required_argument ? "[val]" : "");
        } else {
            LOG_HELP_BOLD(" --%s %s", opts[i].opt.name,
                          opts[i].opt.has_arg == required_argument ? "[val]" : "");
        }
        LOG_HELP("\t%s", opts[i].descr);
    }
    LOG_HELP_BOLD("\nExamples:");
    LOG_HELP(" Run the binary over a mutated file chosen from the directory");
    LOG_HELP_BOLD("  " PROG_NAME " -f input_dir -- /usr/bin/tiffinfo -D " _HF_FILE_PLACEHOLDER);
    LOG_HELP(" As above, provide input over STDIN:");
    LOG_HELP_BOLD("  " PROG_NAME " -f input_dir -s -- /usr/bin/djpeg" AC);
#if defined(_HF_ARCH_LINUX)
    LOG_HELP(" Run the binary over a dynamic file, maximize total no. of instructions:");
    LOG_HELP_BOLD("  " PROG_NAME " --linux_perf_instr -- /usr/bin/tiffinfo -D "
                  _HF_FILE_PLACEHOLDER);
    LOG_HELP(" Run the binary over a dynamic file, maximize total no. of branches:");
    LOG_HELP_BOLD("  " PROG_NAME " --linux_perf_branch -- /usr/bin/tiffinfo -D "
                  _HF_FILE_PLACEHOLDER);
    LOG_HELP(" Run the binary over a dynamic file, maximize unique code blocks (coverage):");
    LOG_HELP_BOLD("  " PROG_NAME " --linux_perf_ip -- /usr/bin/tiffinfo -D " _HF_FILE_PLACEHOLDER);
    LOG_HELP(" Run the binary over a dynamic file, maximize unique branches (edges):");
    LOG_HELP_BOLD("  " PROG_NAME " --linux_perf_ip_addr -- /usr/bin/tiffinfo -D "
                  _HF_FILE_PLACEHOLDER);
    LOG_HELP(" Run the binary over a dynamic file, maximize custom counters (experimental):");
    LOG_HELP_BOLD("  " PROG_NAME " --linux_perf_custom -- /usr/bin/tiffinfo -D "
                  _HF_FILE_PLACEHOLDER);
#endif                          /* defined(_HF_ARCH_LINUX) */
}

static void cmdlineUsage(const char *pname, struct custom_option *opts)
{
    cmdlineHelp(pname, opts);
    exit(0);
}

static bool cmdlineIsANumber(const char *s)
{
    if (!isdigit(s[0])) {
        return false;
    }
    for (int i = 0; s[i]; s++) {
        if (!isdigit(s[i]) && s[i] != 'x') {
            return false;
        }
    }
    return true;
}

rlim_t cmdlineParseRLimit(int res, const char *optarg, unsigned long mul)
{
    struct rlimit cur;
    if (getrlimit(res, &cur) == -1) {
        PLOG_F("getrlimit(%d)", res);
    }
    if (strcasecmp(optarg, "max") == 0) {
        return cur.rlim_max;
    }
    if (strcasecmp(optarg, "def") == 0) {
        return cur.rlim_cur;
    }
    if (cmdlineIsANumber(optarg) == false) {
        LOG_F("RLIMIT %d needs a numeric or 'max'/'def' value ('%s' provided)", res, optarg);
    }
    rlim_t val = strtoul(optarg, NULL, 0) * mul;
    if ((unsigned long)val == ULONG_MAX && errno != 0) {
        PLOG_F("strtoul('%s', 0)", optarg);
    }
    return val;
}

bool cmdlineParse(int argc, char *argv[], honggfuzz_t * hfuzz)
{
    /*  *INDENT-OFF* */
    (*hfuzz) = (honggfuzz_t) {
        .cmdline = NULL,
        .inputFile = NULL,
        .nullifyStdio = false,
        .useScreen = true,
        .fuzzStdin = false,
        .useVerifier = false,
        .saveMaps = false,
        .saveUnique = true,
        .fileExtn = "fuzz",
        .workDir = ".",
        .flipRate = 0.001f,
        .externalCommand = NULL,
        .dictionaryFile = NULL,
        .dictionary = NULL,
        .dictionaryCnt = 0,
        .blacklistFile = NULL,
        .blacklistCnt = 0,
        .blacklist = NULL,
        .symbolsBlacklistFile = NULL,
        .symbolsBlacklistCnt = 0,
        .symbolsBlacklist = NULL,
        .symbolsWhitelistFile = NULL,
        .symbolsWhitelistCnt = 0,
        .symbolsWhitelist = NULL,
        .maxFileSz = (1024 * 1024),
        .tmOut = 3,
        .mutationsMax = 0,
        .threadsFinished = 0,
        .threadsMax = 2,
        .reportFile = NULL,
        .asLimit = 0ULL,
        .files = NULL,
        .fileCnt = 0,
        .lastCheckedFileIndex = 0,
        .pid = 0,
        .envs = {[0 ... (ARRAYSIZE(hfuzz->envs) - 1)] = NULL,},

        .timeStart = time(NULL),
        .mutationsCnt = 0,
        .crashesCnt = 0,
        .uniqueCrashesCnt = 0,
        .verifiedCrashesCnt = 0,
        .blCrashesCnt = 0,
        .timeoutedCnt = 0,

        .dynFileMethod = _HF_DYNFILE_NONE,
        .dynamicFileBest = NULL,
        .dynamicFileBestSz = 1,
        .hwCnts = {
                   .cpuInstrCnt = 0ULL,
                   .cpuBranchCnt = 0ULL,
                   .pcCnt = 0ULL,
                   .pathCnt = 0ULL,
                   .customCnt = 0ULL,
                   },
        .sanCovCnts = {
                       .pcCnt = 0ULL,  
                      },
        .dynamicCutOffAddr = ~(0ULL),
        .dynamicFile_mutex = PTHREAD_MUTEX_INITIALIZER,

        .disableRandomization = true,
        .msanReportUMRS = false,
        .ignoreAddr = NULL,
        .useSanCov = false,
        .dynFileIterExpire = _HF_MAX_DYNFILE_ITER,
    };
    /*  *INDENT-ON* */

    /*  *INDENT-OFF* */
    struct custom_option custom_opts[] = {
        {{"help", no_argument, NULL, 'h'}, "Help plz.."},
        {{"input", required_argument, NULL, 'f'}, "Path to the file corpus (file or a directory)"},
        {{"nullify_stdio", no_argument, NULL, 'q'}, "Null-ify children's stdin, stdout, stderr; make them quiet"},
        {{"stdin_input", no_argument, NULL, 's'}, "Provide fuzzing input on STDIN, instead of ___FILE___"},
        {{"save_all", no_argument, NULL, 'u'}, "Save all test-cases (not only the unique ones) by appending the current time-stamp to the filenames"},
        {{"logfile", required_argument, NULL, 'l'}, "Log file"},
        {{"verbose", no_argument, NULL, 'v'}, "Disable ANSI console; use simple log output"},
#if defined(_HF_ARCH_LINUX) || defined(_HF_ARCH_DARWIN)
        {{"verifier", no_argument, NULL, 'V'}, "Enable crashes verifier (default: disabled)"},
        {{"proc_maps", no_argument, NULL, 'M'}, "Enable proc maps saving (default: disabled)"},
        {{"simplifier", no_argument, NULL, 'S'}, "Enable crashes simplifier (default: disabled)"},
#endif
        {{"debug_level", required_argument, NULL, 'd'}, "Debug level (0 - FATAL ... 4 - DEBUG), (default: '3' [INFO])"},
        {{"extension", required_argument, NULL, 'e'}, "Input file extension (e.g. 'swf'), (default: 'fuzz')"},
        {{"wokspace", required_argument, NULL, 'W'}, "Workspace directory to save crashes & runtime files (default: '.')"},
        {{"flip_rate", required_argument, NULL, 'r'}, "Maximal flip rate, (default: '0.001')"},
        {{"wordlist", required_argument, NULL, 'w'}, "Wordlist file (tokens delimited by NUL-bytes)"},
#if defined(_HF_ARCH_LINUX)
        {{"symbols_bl", required_argument, NULL, 'b'}, "Symbols blacklist file (one entry per line)"},
        {{"symbols_wl", required_argument, NULL, 'A'}, "Symbols whitelist file (one entry per line)"},
#endif
        {{"stackhash_bl", required_argument, NULL, 'B'}, "Stackhashes blacklist file (one entry per line)"},
        {{"mutate_cmd", required_argument, NULL, 'c'}, "External command modifying the input corpus of files, instead of -r/-m parameters"},
        {{"timeout", required_argument, NULL, 't'}, "Timeout in seconds (default: '3')"},
        {{"threads", required_argument, NULL, 'n'}, "Number of concurrent fuzzing threads (default: '2')"},
        {{"iterations", required_argument, NULL, 'N'}, "Number of fuzzing iterations (default: '0' [no limit])"},
        {{"rlimit_as", required_argument, NULL, 0x100}, "Per process memory limit in MiB (default: '0' [no limit])"},
        {{"report", required_argument, NULL, 'R'}, "Write report to this file (default: '" _HF_REPORT_FILE "')"},
        {{"max_file_size", required_argument, NULL, 'F'}, "Maximal size of files processed by the fuzzer in bytes (default: '1048576')"},
        {{"env", required_argument, NULL, 'E'}, "Pass this environment variable, can be used multiple times"},

#if defined(_HF_ARCH_LINUX)
        {{"sancov", no_argument, NULL, 'C'}, "EXPERIMENTAL: Enable sanitizer coverage feedback (default: disabled)"},
        {{"linux_pid", required_argument, NULL, 'p'}, "[Linux] Attach to a pid (and its thread group)"},
        {{"linux_addr_low_limit", required_argument, NULL, 0x500}, "Address limit (from si.si_addr) below which crashes are not reported, (default: '0')"},
        {{"linux_keep_aslr", no_argument, NULL, 0x501}, "Don't disable ASLR randomization, might be useful with MSAN"},
        {{"linux_report_msan_umrs", no_argument, NULL, 0x502}, "Report MSAN's UMRS (uninitialized memory access)"},
        {{"linux_perf_ignore_above", required_argument, NULL, 0x503}, "Ignore perf events which report IPs above this address"},
        {{"linux_perf_instr", no_argument, NULL, 0x510}, "Use PERF_COUNT_HW_INSTRUCTIONS perf"},
        {{"linux_perf_branch", no_argument, NULL, 0x511}, "Use PERF_COUNT_HW_BRANCH_INSTRUCTIONS perf"},
        {{"linux_perf_ip", no_argument, NULL, 0x512}, "Use PERF_SAMPLE_IP perf (newer Intel CPUs only)"},
        {{"linux_perf_ip_addr", no_argument, NULL, 0x513}, "Use PERF_SAMPLE_IP/PERF_SAMPLE_ADDR perf (newer Intel CPUs only)"},
        {{"linux_perf_custom", no_argument, NULL, 0x514}, "Custom counter (see the interceptor/ directory for examples)"},
#endif  // defined(_HF_ARCH_LINUX)
        {{0, 0, 0, 0}, NULL},
    };
    /*  *INDENT-ON* */

    struct option opts[ARRAYSIZE(custom_opts)];
    for (unsigned i = 0; i < ARRAYSIZE(custom_opts); i++) {
        opts[i] = custom_opts[i].opt;
    }

    enum llevel_t ll = INFO;
    const char *logfile = NULL;
    int opt_index = 0;
    for (;;) {
<<<<<<< HEAD
        int c = getopt_long(argc, argv, "-?hqvVMSsuf:d:e:W:r:c:F:t:R:n:N:l:p:g:E:w:B:b:A:", opts,
=======
        int c = getopt_long(argc, argv, "-?hqvVsuf:d:e:W:r:c:F:t:R:n:N:l:p:g:E:w:B:C", opts,
>>>>>>> e84d2361
                            &opt_index);
        if (c < 0)
            break;

        switch (c) {
        case 'h':
        case '?':
            cmdlineUsage(argv[0], custom_opts);
            break;
        case 'f':
            hfuzz->inputFile = optarg;
            break;
        case 'q':
            hfuzz->nullifyStdio = true;
            break;
        case 'v':
            hfuzz->useScreen = false;
            break;
        case 'V':
            hfuzz->useVerifier = true;
            break;
        case 'M':
            hfuzz->saveMaps = true;
        case 'S':
            hfuzz->useSimplifier = true;
            break;
        case 's':
            hfuzz->fuzzStdin = true;
            break;
        case 'u':
            hfuzz->saveUnique = false;
            break;
        case 'l':
            logfile = optarg;
            break;
        case 'd':
            ll = atoi(optarg);
            break;
        case 'e':
            hfuzz->fileExtn = optarg;
            break;
        case 'W':
            hfuzz->workDir = optarg;
            break;
        case 'r':
            hfuzz->flipRate = strtod(optarg, NULL);
            break;
        case 'c':
            hfuzz->externalCommand = optarg;
            break;
        case 'C':
            hfuzz->useSanCov = true;
            break;
        case 'F':
            hfuzz->maxFileSz = strtoul(optarg, NULL, 0);
            break;
        case 't':
            hfuzz->tmOut = atol(optarg);
            break;
        case 'R':
            hfuzz->reportFile = optarg;
            break;
        case 'n':
            hfuzz->threadsMax = atol(optarg);
            break;
        case 'N':
            hfuzz->mutationsMax = atol(optarg);
            break;
        case 0x100:
            hfuzz->asLimit = strtoull(optarg, NULL, 0);
            break;
        case 'p':
            if (cmdlineIsANumber(optarg) == false) {
                LOG_E("-p '%s' is not a number", optarg);
                return false;
            }
            hfuzz->pid = atoi(optarg);
            if (hfuzz->pid < 1) {
                LOG_E("-p '%d' is invalid", hfuzz->pid);
                return false;
            }
            break;
        case 'E':
            for (size_t i = 0; i < ARRAYSIZE(hfuzz->envs); i++) {
                if (hfuzz->envs[i] == NULL) {
                    hfuzz->envs[i] = optarg;
                    break;
                }
            }
            break;
        case 'w':
            hfuzz->dictionaryFile = optarg;
            break;
        case 'b':
            hfuzz->symbolsBlacklistFile = optarg;
            break;
        case 'A':
            hfuzz->symbolsWhitelistFile = optarg;
            break;
        case 'B':
            hfuzz->blacklistFile = optarg;
            break;
        case 0x500:
            hfuzz->ignoreAddr = (void *)strtoul(optarg, NULL, 0);
            break;
        case 0x501:
            hfuzz->disableRandomization = false;
            break;
        case 0x502:
            hfuzz->msanReportUMRS = true;
            break;
        case 0x503:
            hfuzz->dynamicCutOffAddr = strtoull(optarg, NULL, 0);
            break;
        case 0x510:
            hfuzz->dynFileMethod |= _HF_DYNFILE_INSTR_COUNT;
            break;
        case 0x511:
            hfuzz->dynFileMethod |= _HF_DYNFILE_BRANCH_COUNT;
            break;
        case 0x512:
            hfuzz->dynFileMethod |= _HF_DYNFILE_UNIQUE_BLOCK_COUNT;
            break;
        case 0x513:
            hfuzz->dynFileMethod |= _HF_DYNFILE_UNIQUE_EDGE_COUNT;
            break;
        case 0x514:
            hfuzz->dynFileMethod |= _HF_DYNFILE_CUSTOM;
            break;
        default:
            cmdlineUsage(argv[0], custom_opts);
            return false;
            break;
        }
    }

    if (logInitLogFile(logfile, ll) == false) {
        return false;
    }

    hfuzz->cmdline = &argv[optind];
    if (hfuzz->cmdline[0] == NULL) {
        LOG_E("No fuzz command provided");
        cmdlineUsage(argv[0], custom_opts);
        return false;
    }

    if (hfuzz->dynamicFileBestSz > hfuzz->maxFileSz) {
        LOG_E("Initial dynamic file size cannot be larger than maximum file size (%zu > %zu)",
              hfuzz->dynamicFileBestSz, hfuzz->maxFileSz);
        return false;
    }

    if ((hfuzz->dynamicFileBest = malloc(hfuzz->maxFileSz)) == NULL) {
        LOG_E("malloc(%zu) failed", hfuzz->maxFileSz);
        return false;
    }

    if (!hfuzz->fuzzStdin && !checkFor_FILE_PLACEHOLDER(hfuzz->cmdline)) {
        LOG_E("You must specify '" _HF_FILE_PLACEHOLDER
              "' when the -s (stdin fuzzing) option is not set");
        return false;
    }

    if (hfuzz->dynFileMethod != _HF_DYNFILE_NONE && hfuzz->useSanCov) {
        LOG_E("You cannot enable sanitizer coverage & perf feedback at the same time");
        return false;
    }

    /* Sanity checks for timeout. Optimal ranges highly depend on target */
    if (hfuzz->useSanCov && hfuzz->tmOut < 15) {
        LOG_E("Timeout value (%ld) too small for sanitizer coverage feedback", hfuzz->tmOut);
        return false;
    }

    if (strchr(hfuzz->fileExtn, '/')) {
        LOG_E("The file extension contains the '/' character: '%s'", hfuzz->fileExtn);
        return false;
    }

    if (hfuzz->workDir[0] != '.' || strlen(hfuzz->workDir) > 2) {
        if (!files_exists(hfuzz->workDir)) {
            LOG_E("Provided workspace directory '%s' doesn't exist", hfuzz->workDir);
            return false;
        }
    }

    if (hfuzz->pid > 0) {
        LOG_I("PID=%d specified, lowering maximum number of concurrent threads to 1", hfuzz->pid);
        hfuzz->threadsMax = 1;
    }

    if (hfuzz->flipRate == 0.0L && hfuzz->useVerifier) {
        LOG_I("Verifier enabled with 0.0 flipRate, activating dry run mode");
    }

    LOG_I("inputFile '%s', nullifyStdio: %s, fuzzStdin: %s, saveUnique: %s, flipRate: %lf, "
          "externalCommand: '%s', tmOut: %ld, mutationsMax: %zu, threadsMax: %zu, fileExtn '%s', ignoreAddr: %p, "
          "memoryLimit: 0x%" PRIx64 "(MiB), fuzzExe: '%s', fuzzedPid: %d",
          hfuzz->inputFile,
          cmdlineYesNo(hfuzz->nullifyStdio), cmdlineYesNo(hfuzz->fuzzStdin),
          cmdlineYesNo(hfuzz->saveUnique), hfuzz->flipRate,
          hfuzz->externalCommand == NULL ? "NULL" : hfuzz->externalCommand, hfuzz->tmOut,
          hfuzz->mutationsMax, hfuzz->threadsMax, hfuzz->fileExtn, hfuzz->ignoreAddr,
          hfuzz->asLimit, hfuzz->cmdline[0], hfuzz->pid);

    return true;
}<|MERGE_RESOLUTION|>--- conflicted
+++ resolved
@@ -271,11 +271,7 @@
     const char *logfile = NULL;
     int opt_index = 0;
     for (;;) {
-<<<<<<< HEAD
-        int c = getopt_long(argc, argv, "-?hqvVMSsuf:d:e:W:r:c:F:t:R:n:N:l:p:g:E:w:B:b:A:", opts,
-=======
-        int c = getopt_long(argc, argv, "-?hqvVsuf:d:e:W:r:c:F:t:R:n:N:l:p:g:E:w:B:C", opts,
->>>>>>> e84d2361
+        int c = getopt_long(argc, argv, "-?hqvVMSsuf:d:e:W:r:c:F:t:R:n:N:l:p:g:E:w:B:b:A:C", opts,
                             &opt_index);
         if (c < 0)
             break;
