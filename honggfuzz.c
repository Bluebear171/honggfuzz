--- conflicted
+++ resolved
@@ -74,17 +74,11 @@
         LOG_F("Couldn't parse stackhash blacklist file ('%s')", hfuzz.blacklistFile);
     }
 
-<<<<<<< HEAD
-    if (hfuzz.symbolsBlacklistFile && (files_parseSymbolsBlacklist(&hfuzz) == false)) {
-        LOG_F("Couldn't parse symbols blacklist file ('%s')", hfuzz.symbolsBlacklistFile);
-    }
-=======
 #if defined(_HF_ARCH_LINUX)
     if (hfuzz.symbolsBlacklistFile && (files_parseSymbolsBlacklist(&hfuzz) == false)) {
         LOG_F("Couldn't parse symbols blacklist file ('%s')", hfuzz.symbolsBlacklistFile);
     }
 #endif
->>>>>>> 7a12d0c8
 
     /*
      * So far so good
