#   honggfuzz - Makefile
#   -----------------------------------------
#
#   Author: Robert Swiecki <swiecki@google.com>
#
#   Copyright 2010-2015 by Google Inc. All Rights Reserved.
#
#   Licensed under the Apache License, Version 2.0 (the "License");
#   you may not use this file except in compliance with the License.
#   You may obtain a copy of the License at
#
#     http://www.apache.org/licenses/LICENSE-2.0
#
#   Unless required by applicable law or agreed to in writing, software
#   distributed under the License is distributed on an "AS IS" BASIS,
#   WITHOUT WARRANTIES OR CONDITIONS OF ANY KIND, either express or implied.
#   See the License for the specific language governing permissions and
#   limitations under the License.


# Common for all architectures
CC ?= gcc
LD = $(CC)
BIN := honggfuzz
COMMON_CFLAGS := -D_GNU_SOURCE -Wall -Werror -Wframe-larger-than=131072
COMMON_LDFLAGS := -lm
COMMON_SRCS := honggfuzz.c cmdline.c display.c files.c fuzz.c log.c mangle.c report.c sancov.c subproc.c util.c

OS ?= $(shell uname -s)
MARCH ?= $(shell uname -m)

ifeq ($(OS),Linux)
    ARCH := LINUX

    ARCH_CFLAGS := -std=c11 -I. -I/usr/local/include -I/usr/include \
                   -Wextra -Wno-initializer-overrides -Wno-override-init \
                   -Wno-unknown-warning-option -funroll-loops -O3 \
                   -D_FILE_OFFSET_BITS=64
    ARCH_LDFLAGS := -L/usr/local/include -L/usr/include \
                    -lpthread -lunwind-ptrace -lunwind-generic -lbfd -lopcodes -lrt
    ARCH_SRCS := $(wildcard linux/*.c)

    ifeq ("$(wildcard /usr/include/bfd.h)","")
        WARN_LIBRARY += binutils-devel
    endif
    ifeq ("$(wildcard /usr/include/libunwind-ptrace.h)","")
        WARN_LIBRARY += libunwind-devel/libunwind8-devel
    endif
    ifeq ("$(wildcard /usr/local/include/intel-pt.h)","/usr/local/include/intel-pt.h")
        ARCH_CFLAGS += -D_HF_LINUX_INTEL_PT_LIB
        ARCH_CFLAGS += -I/usr/local/include
        ARCH_LDFLAGS += -L/usr/local/lib -lipt -Wl,--rpath=/usr/local/lib
    endif
    ifeq ("$(wildcard /usr/include/intel-pt.h)","/usr/include/intel-pt.h")
        ARCH_CFLAGS += -D_HF_LINUX_INTEL_PT_LIB
        ARCH_LDFLAGS += -lipt
    endif
    ifdef WARN_LIBRARY
        $(info ***************************************************************)
        $(info Development libraries which are most likely missing on your OS:)
        $(info $(WARN_LIBRARY))
        $(info ***************************************************************)
    endif

    ifeq ($(MARCH),$(filter $(MARCH),x86_64 i386))
        # Support for popcnt (used in linux/perf.c)
        ARCH_CFLAGS += -msse4.2
    endif       # MARCH
    # OS Linux
else ifeq ($(OS),Darwin)
    ARCH := DARWIN
    CRASHWRANGLER := third_party/mac
    OS_VERSION := $(shell sw_vers -productVersion)
    ifneq (,$(findstring 10.11,$(OS_VERSION)))
        # El Capitan didn't break compatibility
        SDK_NAME := "macosx10.11"
        CRASH_REPORT := $(CRASHWRANGLER)/CrashReport_Yosemite.o
    else ifneq (,$(findstring 10.10,$(OS_VERSION)))
        SDK_NAME := "macosx10.10"
        CRASH_REPORT := $(CRASHWRANGLER)/CrashReport_Yosemite.o
    else ifneq (,$(findstring 10.9,$(OS_VERSION)))
        SDK_NAME := "macosx10.9"
        CRASH_REPORT := $(CRASHWRANGLER)/CrashReport_Mavericks.o
    else ifneq (,$(findstring 10.8,$(OS_VERSION)))
        SDK_NAME := "macosx10.8"
        CRASH_REPORT := $(CRASHWRANGLER)/CrashReport_Mountain_Lion.o
    else
        $(error Unsupported MAC OS X version)
    endif
    SDK := $(shell xcrun --sdk $(SDK_NAME) --show-sdk-path 2>/dev/null)
    ifeq (,$(findstring MacOSX.platform,$(SDK)))
        XC_PATH := $(shell xcode-select -p)
        $(error $(SDK_NAME) not found in $(XC_PATH))
    endif
    CC := $(shell xcrun --sdk $(SDK_NAME) --find cc)
    LD := $(shell xcrun --sdk $(SDK_NAME) --find cc)
    ARCH_CFLAGS := -arch x86_64 -O3 -std=c99 -isysroot $(SDK) -I. \
                   -x objective-c -pedantic -fblocks \
                   -Wimplicit -Wunused -Wcomment -Wchar-subscripts -Wuninitialized \
                   -Wreturn-type -Wpointer-arith -Wno-gnu-case-range -Wno-gnu-designator \
                   -Wno-deprecated-declarations -Wno-unknown-pragmas -Wno-attributes
    ARCH_LDFLAGS := -F/System/Library/PrivateFrameworks -framework CoreSymbolication -framework IOKit \
                    -F$(SDK)/System/Library/Frameworks -F$(SDK)/System/Library/PrivateFrameworks \
                    -framework Foundation -framework ApplicationServices -framework Symbolication \
                    -framework CoreServices -framework CrashReporterSupport -framework CoreFoundation \
                    -framework CommerceKit $(CRASH_REPORT)
    MIG_RET := $(shell mig -header mac/mach_exc.h -user mac/mach_excUser.c -sheader mac/mach_excServer.h \
                 -server mac/mach_excServer.c $(SDK)/usr/include/mach/mach_exc.defs &>/dev/null; echo $$?)
    ifeq ($(MIG_RET),1)
        $(error mig failed to generate RPC code)
    endif
    ARCH_SRCS := $(wildcard mac/*.c)
    # OS Darwin
else
    ARCH := POSIX
    ARCH_SRCS := $(wildcard posix/*.c)
    ARCH_CFLAGS := -std=c11 -I. -I/usr/local/include -I/usr/include \
                   -Wextra -Wno-initializer-overrides -Wno-override-init \
                   -Wno-unknown-warning-option -Wno-unknown-pragmas \
                   -U__STRICT_ANSI__ -funroll-loops -O2
    ARCH_LDFLAGS := -lpthread -L/usr/local/include -L/usr/include
    # OS Posix
endif

COMPILER = $(shell $(CC) -v 2>&1 | grep -E '(gcc|clang) version' | grep -oE '(clang|gcc)')
ifeq ($(COMPILER),clang)
    ARCH_CFLAGS += -fblocks
    ARCH_LDFLAGS += -lBlocksRuntime
endif

SRCS := $(COMMON_SRCS) $(ARCH_SRCS)
OBJS := $(SRCS:.c=.o)

LIBS_SRCS := $(wildcard libraries/*.c)
LIBS_OBJS := $(LIBS_SRCS:.c=.o)

# Respect external user defines
CFLAGS += $(COMMON_CFLAGS) $(ARCH_CFLAGS) -D_HF_ARCH_${ARCH}
LDFLAGS += $(COMMON_LDFLAGS) $(ARCH_LDFLAGS)

ifeq ($(DEBUG),true)
<<<<<<< HEAD
    CFLAGS += -g -ggdb -DDEBUG_BUILD
=======
    CFLAGS += -g -ggdb
    LDFLAGS += -g -ggdb
>>>>>>> 46df52a2
endif

# Control Android builds
ANDROID_DEBUG_ENABLED ?= false
ANDROID_APP_ABI       ?= armeabi-v7a
ANDROID_API           ?= android-21
ANDROID_NDK_TOOLCHAIN ?=
NDK_BUILD_ARGS :=
ifeq ($(ANDROID_DEBUG_ENABLED),true)
    NDK_BUILD_ARGS += V=1 NDK_DEBUG=1 APP_OPTIM=debug
endif

SUBDIR_ROOTS := linux mac posix libraries
DIRS := . $(shell find $(SUBDIR_ROOTS) -type d)
CLEAN_PATTERNS := *.o *~ core *.a *.dSYM *.la *.so *.dylib
SUBDIR_GARBAGE := $(foreach DIR,$(DIRS),$(addprefix $(DIR)/,$(CLEAN_PATTERNS)))
MAC_GARGBAGE := $(wildcard mac/mach_exc*)
ANDROID_GARBAGE := obj libs

all: $(BIN) $(LIBS_OBJS)

%.o: %.c
	$(CC) -c $(CFLAGS) -o $@ $<

%.so: %.c
	$(CC) -fPIC -shared $(CFLAGS) -o $@ $<

%.dylib: %.c
	$(CC) -fPIC -shared $(CFLAGS) -o $@ $<

$(BIN): $(OBJS)
	$(LD) -o $(BIN) $(OBJS) $(LDFLAGS)

.PHONY: clean
clean:
	$(RM) -r core $(OBJS) $(BIN) $(MAC_GARGBAGE) $(ANDROID_GARBAGE) $(SUBDIR_GARBAGE)

.PHONY: indent
indent:
	indent -linux -l100 -lc100 -nut -i4 *.c *.h */*.c */*.h; rm -f *~ */*~

.PHONY: depend
depend:
	makedepend -Y. -Y* -- $(SRCS)

.PHONY: android
android:
	ndk-build NDK_PROJECT_PATH=. APP_BUILD_SCRIPT=./android/Android.mk \
                  APP_PLATFORM=$(ANDROID_API) APP_ABI=$(ANDROID_APP_ABI) \
                  NDK_TOOLCHAIN=$(ANDROID_NDK_TOOLCHAIN) $(NDK_BUILD_ARGS)


# DO NOT DELETE

honggfuzz.o: common.h cmdline.h display.h log.h files.h fuzz.h util.h
cmdline.o: cmdline.h common.h log.h files.h util.h
display.o: common.h display.h log.h util.h
files.o: common.h files.h log.h util.h
fuzz.o: common.h fuzz.h arch.h files.h log.h mangle.h report.h sancov.h
fuzz.o: util.h
log.o: common.h log.h
mangle.o: common.h mangle.h log.h util.h
report.o: common.h report.h log.h util.h
sancov.o: common.h sancov.h files.h log.h util.h
util.o: common.h files.h log.h
linux/arch.o: common.h arch.h linux/perf.h linux/ptrace_utils.h log.h
linux/arch.o: sancov.h util.h files.h
linux/bfd.o: common.h linux/bfd.h linux/unwind.h files.h log.h util.h
linux/perf.o: common.h linux/perf.h files.h linux/pt.h log.h util.h
linux/pt.o: common.h linux/pt.h log.h
linux/ptrace_utils.o: common.h linux/ptrace_utils.h files.h linux/bfd.h
linux/ptrace_utils.o: linux/unwind.h linux/unwind.h log.h sancov.h util.h
linux/unwind.o: common.h linux/unwind.h log.h<|MERGE_RESOLUTION|>--- conflicted
+++ resolved
@@ -139,12 +139,8 @@
 LDFLAGS += $(COMMON_LDFLAGS) $(ARCH_LDFLAGS)
 
 ifeq ($(DEBUG),true)
-<<<<<<< HEAD
     CFLAGS += -g -ggdb -DDEBUG_BUILD
-=======
-    CFLAGS += -g -ggdb
     LDFLAGS += -g -ggdb
->>>>>>> 46df52a2
 endif
 
 # Control Android builds
