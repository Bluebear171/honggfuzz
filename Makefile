--- conflicted
+++ resolved
@@ -122,11 +122,7 @@
 LDFLAGS += $(COMMON_LDFLAGS) $(ARCH_LDFLAGS)
 
 ifeq ($(DEBUG),true)
-<<<<<<< HEAD
-	CFLAGS += -g -ggdb -DDEBUG
-=======
-    CFLAGS += -g -ggdb
->>>>>>> 67e765d7
+    CFLAGS += -g -ggdb -DDEBUG
 endif
 
 # Control Android builds
