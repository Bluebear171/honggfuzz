#   honggfuzz - Makefile
#   -----------------------------------------
#
#   Author: Robert Swiecki <swiecki@google.com>
#
#   Copyright 2010-2015 by Google Inc. All Rights Reserved.
#
#   Licensed under the Apache License, Version 2.0 (the "License");
#   you may not use this file except in compliance with the License.
#   You may obtain a copy of the License at
#
#     http://www.apache.org/licenses/LICENSE-2.0
#
#   Unless required by applicable law or agreed to in writing, software
#   distributed under the License is distributed on an "AS IS" BASIS,
#   WITHOUT WARRANTIES OR CONDITIONS OF ANY KIND, either express or implied.
#   See the License for the specific language governing permissions and
#   limitations under the License.


# Common for all architectures
BIN := honggfuzz
COMMON_CFLAGS := -D_GNU_SOURCE -Wall -Werror
COMMON_LDFLAGS := -lm
COMMON_SRCS := honggfuzz.c display.c log.c files.c fuzz.c report.c mangle.c util.c
INTERCEPTOR_SRCS := $(wildcard interceptor/*.c)

OS ?= $(shell uname -s)
MARCH ?= $(shell uname -m)

ifeq ($(OS),Linux)
    ARCH := LINUX
    ARCH_DSUFFIX := .so
    CC ?= gcc
    LD = $(CC)
    ARCH_CFLAGS := -std=c11 -I. -I/usr/local/include -I/usr/include \
                   -Wextra -Wno-initializer-overrides -Wno-override-init \
                   -Wno-unknown-warning-option -funroll-loops -O2 \
                   -D_FILE_OFFSET_BITS=64
    ARCH_LDFLAGS := -lpthread -L/usr/local/include -L/usr/include \
                    -lunwind-ptrace -lunwind-generic -lbfd -lopcodes -lrt
    ARCH_SRCS := $(wildcard linux/*.c)

    ifeq ("$(wildcard /usr/include/bfd.h)","")
        WARN_LIBRARY += binutils-devel
    endif
    ifeq ("$(wildcard /usr/include/libunwind-ptrace.h)","")
        WARN_LIBRARY += libunwind-devel/libunwind8-devel
    endif
    ifdef WARN_LIBRARY
        $(info ***************************************************************)
        $(info Development libraries which are most likely missing on your OS:)
        $(info $(WARN_LIBRARY))
        $(info ***************************************************************)
    endif

    ifeq ($(MARCH),$(filter $(MARCH),x86_64 i386))
        # Support for popcnt (used in linux/perf.c)
        ARCH_CFLAGS += -msse4.2
    endif       # MARCH
    # OS Linux
else ifeq ($(OS),Darwin)
    ARCH := DARWIN
    ARCH_DSUFFIX := .dylib
    OS_VERSION := $(shell sw_vers -productVersion)
    ifneq (,$(findstring 10.10,$(OS_VERSION)))
        SDK_NAME := "macosx10.10"
        CRASH_REPORT := third_party/CrashReport_Yosemite.o
    else ifneq (,$(findstring 10.9,$(OS_VERSION)))
        SDK_NAME := "macosx10.9"
        CRASH_REPORT := third_party/CrashReport_Mavericks.o
    else ifneq (,$(findstring 10.8,$(OS_VERSION)))
        SDK_NAME := "macosx10.8"
        CRASH_REPORT := third_party/CrashReport_Mountain_Lion.o
    else
        SDK_NAME := "macosx"
        CRASH_REPORT :=
    endif
    SDK := $(shell xcrun --sdk $(SDK_NAME) --show-sdk-path 2>/dev/null)
    ifeq (,$(findstring MacOSX.platform,$(SDK)))
        XC_PATH := $(shell xcode-select -p)
        $(error $(SDK_NAME) not found in $(XC_PATH))
    endif
    CC := $(shell xcrun --sdk $(SDK_NAME) --find cc)
    LD := $(shell xcrun --sdk $(SDK_NAME) --find cc)
    ARCH_CFLAGS := -arch x86_64 -O3 -std=c99 -isysroot $(SDK) -I. \
                   -x objective-c -pedantic \
                   -Wimplicit -Wunused -Wcomment -Wchar-subscripts -Wuninitialized \
                   -Wreturn-type -Wpointer-arith -Wno-gnu-case-range -Wno-gnu-designator \
                   -Wno-deprecated-declarations -Wno-unknown-pragmas -Wno-attributes
    ARCH_LDFLAGS := -F/System/Library/PrivateFrameworks -framework CoreSymbolication -framework IOKit \
                    -F$(SDK)/System/Library/Frameworks -F$(SDK)/System/Library/PrivateFrameworks \
                    -framework Foundation -framework ApplicationServices -framework Symbolication \
                    -framework CoreServices -framework CrashReporterSupport -framework CoreFoundation \
                    -framework CommerceKit $(CRASH_REPORT)
    MIG_RET := $(shell mig -header mac/mach_exc.h -user mac/mach_excUser.c -sheader mac/mach_excServer.h \
                 -server mac/mach_excServer.c $(SDK)/usr/include/mach/mach_exc.defs &>/dev/null; echo $$?)
    ifeq ($(MIG_RET),1)
        $(error mig failed to generate RPC code)
    endif
    ARCH_SRCS := $(wildcard mac/*.c)
    # OS Darwin
else
    ARCH := POSIX
    ARCH_DSUFFIX := .so
    CC ?= gcc
    LD = $(CC)
    ARCH_SRCS := $(wildcard posix/*.c)
    ARCH_CFLAGS := -std=c11 -I. -I/usr/local/include -I/usr/include \
                   -Wextra -Wno-initializer-overrides -Wno-override-init \
                   -Wno-unknown-warning-option -funroll-loops -O2
    ARCH_LDFLAGS := -lpthread -L/usr/local/include -L/usr/include
    # OS Posix
endif
<<<<<<< HEAD
	CC = $(shell xcrun --sdk $(SDK_NAME) --find cc)
	SDK = $(shell xcrun --sdk $(SDK_NAME) --show-sdk-path)
	CFLAGS = -arch x86_64 -O3 -std=c99 -isysroot $(SDK) -I. \
	    -x objective-c \
		-D_GNU_SOURCE \
		-pedantic \
		-Wall -Werror -Wimplicit -Wunused -Wcomment -Wchar-subscripts -Wuninitialized \
		-Wreturn-type -Wpointer-arith -Wno-gnu-case-range -Wno-gnu-designator \
		-Wno-deprecated-declarations -Wno-unknown-pragmas -Wno-attributes
	LD = $(shell xcrun --sdk $(SDK_NAME) --find cc)
	LDFLAGS = -F/System/Library/PrivateFrameworks -framework CoreSymbolication -framework IOKit \
		-F$(SDK)/System/Library/Frameworks -F$(SDK)/System/Library/PrivateFrameworks \
		-framework Foundation -framework ApplicationServices -framework Symbolication \
		-framework CoreServices -framework CrashReporterSupport -framework CoreFoundation \
		-framework CommerceKit -lm
	ARCH_SRCS = $(wildcard mac/*.c)
	MIG_OUTPUT = mach_exc.h mach_excUser.c mach_excServer.h mach_excServer.c
	MIG_OBJECTS = mach_excUser.o mach_excServer.o
	ARCH = DARWIN
endif	# OS Darwin

ifdef EXTENSION
	include extensions/$(EXTENSION)/Makefile
	CFLAGS += $(EXTENSION_CFLAGS)
	LDFLAGS += $(EXTENSION_LDFLAGS)
	SRCS += $(EXTENSION_SRCFILES)
	CFLAGS += -DEXTENSION_ENABLED
endif

SRCS += $(ARCH_SRCS)
CFLAGS += -D_HF_ARCH_${ARCH}
INTERCEPTOR_SRCS = $(wildcard interceptor/*.c)
INTERCEPTOR_LIBS = $(INTERCEPTOR_SRCS:.c=.so)

ifeq ($(DEBUG),true)
	CFLAGS += -g -ggdb -DDEBUG
=======

SRCS := $(COMMON_SRCS) $(ARCH_SRCS)
OBJS := $(SRCS:.c=.o)
INTERCEPTOR_LIBS := $(INTERCEPTOR_SRCS:.c=$(ARCH_DSUFFIX))

# Respect external user defines
CFLAGS += $(COMMON_CFLAGS) $(ARCH_CFLAGS) -D_HF_ARCH_${ARCH}
LDFLAGS += $(COMMON_LDFLAGS) $(ARCH_LDFLAGS)

ifeq ($(DEBUG),true)
    CFLAGS += -g -ggdb
>>>>>>> 67e765d7
endif

# Control Android builds
ANDROID_DEBUG_ENABLED ?= false
ANDROID_APP_ABI       ?= armeabi-v7a
ANDROID_API           ?= android-21
NDK_BUILD_ARGS :=
ifeq ($(ANDROID_DEBUG_ENABLED),true)
    NDK_BUILD_ARGS += V=1 NDK_DEBUG=1 APP_OPTIM=debug
endif

<<<<<<< HEAD
SUBDIR_ROOTS := interceptor extensions
DIRS := . $(shell find $(SUBDIR_ROOTS) -type d)
CLEAN_PATTERNS := *.o *~ core *.a *.dSYM 
SUBDIR_GARBAGE := $(foreach DIR,$(DIRS),$(addprefix $(DIR)/,$(CLEAN_PATTERNS)))
ANDROID_GARBAGE := obj libs

all: warn_libs $(BIN) $(INTERCEPTOR_LIBS)
=======
SUBDIR_ROOTS := linux mac posix interceptor
DIRS := . $(shell find $(SUBDIR_ROOTS) -type d)
CLEAN_PATTERNS := *.o *~ core *.a *.dSYM *.la *.so *.dylib
SUBDIR_GARBAGE := $(foreach DIR,$(DIRS),$(addprefix $(DIR)/,$(CLEAN_PATTERNS)))
MAC_GARGBAGE := $(wildcard mac/mach_exc*)
ANDROID_GARBAGE := obj libs

all: $(BIN) $(INTERCEPTOR_LIBS)
>>>>>>> 67e765d7

%.o: %.c
	$(CC) -c $(CFLAGS) -o $@ $<

%.so: %.c
	$(CC) -fPIC -shared $(CFLAGS) -o $@ $<

%.dylib: %.c
	$(CC) -fPIC -shared $(CFLAGS) -o $@ $<

$(BIN): $(OBJS)
	$(LD) -o $(BIN) $(OBJS) $(LDFLAGS)

.PHONY: clean 
clean:
<<<<<<< HEAD
	$(RM) -r core $(OBJS) $(BIN) $(MIG_OUTPUT) $(MIG_OBJECTS) $(INTERCEPTOR_LIBS) $(ANDROID_GARBAGE) $(SUBDIR_GARBAGE)
=======
	$(RM) -r core $(OBJS) $(BIN) $(MAC_GARGBAGE) $(ANDROID_GARBAGE) $(SUBDIR_GARBAGE)
>>>>>>> 67e765d7

.PHONY: indent 
indent:
	indent -linux -l100 -lc100 -nut -i4 *.c *.h */*.c */*.h; rm -f *~ */*~

.PHONY: depend
depend:
	makedepend -Y. -Y* -- $(SRCS)

.PHONY: android
android:
	ndk-build NDK_PROJECT_PATH=. APP_BUILD_SCRIPT=./android/Android.mk \
                  APP_PLATFORM=$(ANDROID_API) APP_ABI=$(ANDROID_APP_ABI) $(NDK_BUILD_ARGS)


# DO NOT DELETE

honggfuzz.o: common.h log.h files.h fuzz.h util.h
display.o: common.h display.h log.h util.h
log.o: common.h log.h util.h
files.o: common.h files.h log.h
fuzz.o: common.h fuzz.h arch.h display.h files.h log.h mangle.h report.h
fuzz.o: util.h
report.o: common.h report.h log.h util.h
mangle.o: common.h mangle.h log.h util.h
util.o: common.h files.h log.h
linux/ptrace_utils.o: common.h linux/ptrace_utils.h files.h linux/bfd.h
linux/ptrace_utils.o: linux/unwind.h log.h util.h
linux/perf.o: common.h linux/perf.h log.h util.h
linux/bfd.o: common.h linux/bfd.h files.h log.h util.h
linux/unwind.o: common.h linux/unwind.h log.h
linux/arch.o: common.h arch.h linux/perf.h linux/ptrace_utils.h log.h util.h<|MERGE_RESOLUTION|>--- conflicted
+++ resolved
@@ -112,47 +112,8 @@
     ARCH_LDFLAGS := -lpthread -L/usr/local/include -L/usr/include
     # OS Posix
 endif
-<<<<<<< HEAD
-	CC = $(shell xcrun --sdk $(SDK_NAME) --find cc)
-	SDK = $(shell xcrun --sdk $(SDK_NAME) --show-sdk-path)
-	CFLAGS = -arch x86_64 -O3 -std=c99 -isysroot $(SDK) -I. \
-	    -x objective-c \
-		-D_GNU_SOURCE \
-		-pedantic \
-		-Wall -Werror -Wimplicit -Wunused -Wcomment -Wchar-subscripts -Wuninitialized \
-		-Wreturn-type -Wpointer-arith -Wno-gnu-case-range -Wno-gnu-designator \
-		-Wno-deprecated-declarations -Wno-unknown-pragmas -Wno-attributes
-	LD = $(shell xcrun --sdk $(SDK_NAME) --find cc)
-	LDFLAGS = -F/System/Library/PrivateFrameworks -framework CoreSymbolication -framework IOKit \
-		-F$(SDK)/System/Library/Frameworks -F$(SDK)/System/Library/PrivateFrameworks \
-		-framework Foundation -framework ApplicationServices -framework Symbolication \
-		-framework CoreServices -framework CrashReporterSupport -framework CoreFoundation \
-		-framework CommerceKit -lm
-	ARCH_SRCS = $(wildcard mac/*.c)
-	MIG_OUTPUT = mach_exc.h mach_excUser.c mach_excServer.h mach_excServer.c
-	MIG_OBJECTS = mach_excUser.o mach_excServer.o
-	ARCH = DARWIN
-endif	# OS Darwin
-
-ifdef EXTENSION
-	include extensions/$(EXTENSION)/Makefile
-	CFLAGS += $(EXTENSION_CFLAGS)
-	LDFLAGS += $(EXTENSION_LDFLAGS)
-	SRCS += $(EXTENSION_SRCFILES)
-	CFLAGS += -DEXTENSION_ENABLED
-endif
-
-SRCS += $(ARCH_SRCS)
-CFLAGS += -D_HF_ARCH_${ARCH}
-INTERCEPTOR_SRCS = $(wildcard interceptor/*.c)
-INTERCEPTOR_LIBS = $(INTERCEPTOR_SRCS:.c=.so)
-
-ifeq ($(DEBUG),true)
-	CFLAGS += -g -ggdb -DDEBUG
-=======
 
 SRCS := $(COMMON_SRCS) $(ARCH_SRCS)
-OBJS := $(SRCS:.c=.o)
 INTERCEPTOR_LIBS := $(INTERCEPTOR_SRCS:.c=$(ARCH_DSUFFIX))
 
 # Respect external user defines
@@ -161,8 +122,18 @@
 
 ifeq ($(DEBUG),true)
     CFLAGS += -g -ggdb
->>>>>>> 67e765d7
-endif
+endif
+
+# Check if an extensions has been enabled
+ifdef EXTENSION
+  include extensions/$(EXTENSION)/Makefile
+  CFLAGS += $(EXTENSION_CFLAGS)
+  LDFLAGS += $(EXTENSION_LDFLAGS)
+  SRCS += $(EXTENSION_SRCFILES)
+  CFLAGS += -DEXTENSION_ENABLED
+endif
+
+OBJS := $(SRCS:.c=.o)
 
 # Control Android builds
 ANDROID_DEBUG_ENABLED ?= false
@@ -173,16 +144,7 @@
     NDK_BUILD_ARGS += V=1 NDK_DEBUG=1 APP_OPTIM=debug
 endif
 
-<<<<<<< HEAD
-SUBDIR_ROOTS := interceptor extensions
-DIRS := . $(shell find $(SUBDIR_ROOTS) -type d)
-CLEAN_PATTERNS := *.o *~ core *.a *.dSYM 
-SUBDIR_GARBAGE := $(foreach DIR,$(DIRS),$(addprefix $(DIR)/,$(CLEAN_PATTERNS)))
-ANDROID_GARBAGE := obj libs
-
-all: warn_libs $(BIN) $(INTERCEPTOR_LIBS)
-=======
-SUBDIR_ROOTS := linux mac posix interceptor
+SUBDIR_ROOTS := linux mac posix interceptor extensions
 DIRS := . $(shell find $(SUBDIR_ROOTS) -type d)
 CLEAN_PATTERNS := *.o *~ core *.a *.dSYM *.la *.so *.dylib
 SUBDIR_GARBAGE := $(foreach DIR,$(DIRS),$(addprefix $(DIR)/,$(CLEAN_PATTERNS)))
@@ -190,7 +152,6 @@
 ANDROID_GARBAGE := obj libs
 
 all: $(BIN) $(INTERCEPTOR_LIBS)
->>>>>>> 67e765d7
 
 %.o: %.c
 	$(CC) -c $(CFLAGS) -o $@ $<
@@ -206,11 +167,7 @@
 
 .PHONY: clean 
 clean:
-<<<<<<< HEAD
-	$(RM) -r core $(OBJS) $(BIN) $(MIG_OUTPUT) $(MIG_OBJECTS) $(INTERCEPTOR_LIBS) $(ANDROID_GARBAGE) $(SUBDIR_GARBAGE)
-=======
 	$(RM) -r core $(OBJS) $(BIN) $(MAC_GARGBAGE) $(ANDROID_GARBAGE) $(SUBDIR_GARBAGE)
->>>>>>> 67e765d7
 
 .PHONY: indent 
 indent:
