--- conflicted
+++ resolved
@@ -729,11 +729,7 @@
                                    in_state, in_state_count);
     fuzzer->backtrace = hash;
 
-<<<<<<< HEAD
 #if defined(DEBUG_BUILD)
-=======
-#ifdef DEBUG
->>>>>>> a8225849
     write_crash_report(thread, task, exception, code, code_count, flavor, in_state, in_state_count);
 #endif
 
