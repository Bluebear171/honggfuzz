--- conflicted
+++ resolved
@@ -87,11 +87,8 @@
     bool saveUnique;
     bool useScreen;
     bool useVerifier;
-<<<<<<< HEAD
     bool saveMaps;
-=======
     bool useSimplifier;
->>>>>>> 081812ed
     char *fileExtn;
     char *workDir;
     double flipRate;
