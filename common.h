/*
 *
 * honggfuzz - core structures and macros
 * -----------------------------------------
 *
 * Author: Robert Swiecki <swiecki@google.com>
 *
 * Copyright 2010-2015 by Google Inc. All Rights Reserved.
 *
 * Licensed under the Apache License, Version 2.0 (the "License"); you may
 * not use this file except in compliance with the License. You may obtain
 * a copy of the License at
 *
 * http://www.apache.org/licenses/LICENSE-2.0
 *
 * Unless required by applicable law or agreed to in writing, software
 * distributed under the License is distributed on an "AS IS" BASIS,
 * WITHOUT WARRANTIES OR CONDITIONS OF ANY KIND, either express or
 * implied. See the License for the specific language governing
 * permissions and limitations under the License.
 *
 */

#ifndef _COMMON_H_
#define _COMMON_H_

#include <limits.h>
#include <pthread.h>
#include <stdbool.h>
#include <stdint.h>
#include <sys/param.h>
#include <sys/types.h>

#ifndef UNUSED
#define UNUSED __attribute__((unused))
#endif

#define PROG_NAME "honggfuzz"
#define PROG_VERSION "0.6rc"
#define PROG_AUTHORS "Robert Swiecki <swiecki@google.com> et al.,\nCopyright 2010-2015 by Google Inc. All Rights Reserved."

/* Name of the template which will be replaced with the proper name of the file */
#define _HF_FILE_PLACEHOLDER "___FILE___"

/* Default name of the report created with some architectures */
#define _HF_REPORT_FILE "HONGGFUZZ.REPORT.TXT"

/* Default stack-size of created threads. Must be bigger then _HF_DYNAMIC_FILE_MAX_SZ */
#define _HF_PTHREAD_STACKSIZE (1024 * 1024 * 8) /* 8MB */

/* Align to the upper-page boundary */
#define _HF_PAGE_ALIGN_UP(x)  (((size_t)x + (size_t)getpagesize() - (size_t)1) & ~((size_t)getpagesize() - (size_t)1))

/* String buffer size for function names in stack traces produced from libunwind */
#define _HF_FUNC_NAME_SZ    256 // Should be alright for mangled C++ procs too

/* Number of crash verifier iterations before tag crash as stable */
#define _HF_VERIFIER_ITER   5

/*
 * If enabled simplifier aborts on size mismatch between seed & crash. Otherwise
 * it tries to revert bytes up to offset of smaller file.
 */
#define __HF_ABORT_SIMPLIFIER_ON_SIZ_MISMATCH true

/* Maximum number of diff bytes to try reverting - skipping continus diff blobs */
#define __HF_ABORT_SIMPLIFIER_MAX_DIFF 30

/* Constant prefix used for single frame crashes stackhash masking */
#define _HF_SINGLE_FRAME_MASK  0xBADBAD0000000000

/* Size (in bytes) for report data to be stored in stack before written to file */
#define _HF_REPORT_SIZE 8192

/* 
 * Maximum number of iterations to keep same base seed file for dynamic preparation.
 * Maintained iterations counters is set to zero if unique crash is detected or
 * zero-set two MSB using following mask if crash is detected (might not be unique).
 */
#define _HF_MAX_DYNFILE_ITER 0x2000UL
#define _HF_DYNFILE_SUB_MASK 0xFFFUL    // Zero-set two MSB

/* Bitmap size */
#define _HF_BITMAP_SIZE 0xAFFFFF

/* Directory in workspace to store sanitizer coverage data */
#define _HF_SANCOV_DIR "HF_SANCOV"

typedef enum {
    _HF_DYNFILE_NONE = 0x0,
    _HF_DYNFILE_INSTR_COUNT = 0x1,
    _HF_DYNFILE_BRANCH_COUNT = 0x2,
    _HF_DYNFILE_UNIQUE_BLOCK_COUNT = 0x8,
    _HF_DYNFILE_UNIQUE_EDGE_COUNT = 0x10,
    _HF_DYNFILE_CUSTOM = 0x20,
} dynFileMethod_t;

typedef struct {
    uint64_t cpuInstrCnt;
    uint64_t cpuBranchCnt;
    uint64_t pcCnt;
    uint64_t pathCnt;
    uint64_t customCnt;
} hwcnt_t;

/* Sanitizer coverage specific data structures */
typedef struct {
    uint64_t hitBBCnt;
    uint64_t totalBBCnt;
    uint64_t dsoCnt;
    uint64_t iDsoCnt;
    uint64_t newBBCnt;
    uint64_t crashesCnt;
} sancovcnt_t;

typedef struct {
    uint32_t capacity;
    uint32_t *pChunks;
    uint32_t nChunks;
} bitmap_t;

/* Memory map struct */
typedef struct __attribute__ ((packed)) {
    uint64_t start;             // region start addr
    uint64_t end;               // region end addr
    uint64_t base;              // region base addr
    char mapName[NAME_MAX];     // bin/DSO name
    uint64_t bbCnt;
    uint64_t newBBCnt;
} memMap_t;

/* Trie node data struct */
typedef struct __attribute__ ((packed)) {
    bitmap_t *pBM;
} trieData_t;

/* Trie node struct */
typedef struct __attribute__ ((packed)) node {
    char key;
    trieData_t data;
    struct node *next;
    struct node *prev;
    struct node *children;
    struct node *parent;
} node_t;

/* EOF Sanitizer coverage specific data structures */

typedef struct {
    char *asanOpts;
    char *msanOpts;
    char *ubsanOpts;
} sanOpts_t;

typedef struct {
    char **cmdline;
    char *inputFile;
    bool nullifyStdio;
    bool fuzzStdin;
    bool saveUnique;
    bool useScreen;
    bool useVerifier;
    bool saveMaps;
    bool useSimplifier;
    char *fileExtn;
    char *workDir;
    double flipRate;
    char *externalCommand;
    const char *dictionaryFile;
    const char **dictionary;
    const char *blacklistFile;
    uint64_t *blacklist;
    size_t blacklistCnt;
    const char *symbolsBlacklistFile;
    const char **symbolsBlacklist;
    size_t symbolsBlacklistCnt;
    const char *symbolsWhitelistFile;
    const char **symbolsWhitelist;
    size_t symbolsWhitelistCnt;
    long tmOut;
    size_t dictionaryCnt;
    size_t mutationsMax;
    size_t threadsMax;
    size_t threadsFinished;
    size_t maxFileSz;
    char *reportFile;
    uint64_t asLimit;
    char **files;
    size_t fileCnt;
    size_t lastCheckedFileIndex;
    pid_t pid;
    char *envs[128];

    time_t timeStart;
    size_t mutationsCnt;
    size_t crashesCnt;
    size_t uniqueCrashesCnt;
    size_t verifiedCrashesCnt;
    size_t blCrashesCnt;
    size_t timeoutedCnt;

    /* For the linux/ code */
    uint8_t *dynamicFileBest;
    size_t dynamicFileBestSz;
    dynFileMethod_t dynFileMethod;
    hwcnt_t hwCnts;
    sancovcnt_t sanCovCnts;
    uint64_t dynamicCutOffAddr;
    pthread_mutex_t dynamicFile_mutex;
    bool disableRandomization;
    bool msanReportUMRS;
    void *ignoreAddr;
    bool useSanCov;
    node_t *covMetadata;
    bool clearCovMetadata;
    size_t dynFileIterExpire;
    pthread_mutex_t sanCov_mutex;
    pthread_mutex_t workersBlock_mutex;
    sanOpts_t sanOpts;
    size_t numMajorFrames;
<<<<<<< HEAD
#ifdef _HF_DEBUG
    long maxSpentInSanCov;
#endif
#if defined(EXTENSION_ENABLED)
    void **userData;
#endif
=======
>>>>>>> 77392728
} honggfuzz_t;

typedef struct fuzzer_t {
    pid_t pid;
    int64_t timeStartedMillis;
    char origFileName[PATH_MAX];
    char fileName[PATH_MAX];
    char crashFileName[PATH_MAX];
    uint64_t pc;
    uint64_t backtrace;
    uint64_t access;
    int exception;
    char report[_HF_REPORT_SIZE];
    bool mainWorker;

    /* For linux/ code */
    uint8_t *dynamicFile;
    hwcnt_t hwCnts;
    sancovcnt_t sanCovCnts;
    size_t dynamicFileSz;
    bool isDynFileLocked;
} fuzzer_t;

#define _HF_MAX_FUNCS 80
typedef struct {
    void *pc;
    char func[_HF_FUNC_NAME_SZ];
    size_t line;
} funcs_t;

#define ARRAYSIZE(x) (sizeof(x) / sizeof(*x))

#endif<|MERGE_RESOLUTION|>--- conflicted
+++ resolved
@@ -218,15 +218,9 @@
     pthread_mutex_t workersBlock_mutex;
     sanOpts_t sanOpts;
     size_t numMajorFrames;
-<<<<<<< HEAD
-#ifdef _HF_DEBUG
-    long maxSpentInSanCov;
-#endif
 #if defined(EXTENSION_ENABLED)
     void **userData;
 #endif
-=======
->>>>>>> 77392728
 } honggfuzz_t;
 
 typedef struct fuzzer_t {
