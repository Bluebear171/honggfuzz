--- conflicted
+++ resolved
@@ -233,14 +233,11 @@
     sanOpts_t sanOpts;
     size_t numMajorFrames;
     bool isDynFileLocked;
-<<<<<<< HEAD
+    pid_t pid;
+    const char *pidFile;
 #if defined(EXTENSION_ENABLED)
     void **userData;
 #endif
-=======
-    pid_t pid;
-    const char *pidFile;
->>>>>>> 43ab5391
 } honggfuzz_t;
 
 typedef struct fuzzer_t {
