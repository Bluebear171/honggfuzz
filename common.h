/*
 *
 * honggfuzz - core structures and macros
 * -----------------------------------------
 *
 * Author: Robert Swiecki <swiecki@google.com>
 *
 * Copyright 2010-2015 by Google Inc. All Rights Reserved.
 *
 * Licensed under the Apache License, Version 2.0 (the "License"); you may
 * not use this file except in compliance with the License. You may obtain
 * a copy of the License at
 *
 * http://www.apache.org/licenses/LICENSE-2.0
 *
 * Unless required by applicable law or agreed to in writing, software
 * distributed under the License is distributed on an "AS IS" BASIS,
 * WITHOUT WARRANTIES OR CONDITIONS OF ANY KIND, either express or
 * implied. See the License for the specific language governing
 * permissions and limitations under the License.
 *
 */

#ifndef _HF_COMMON_H_
#define _HF_COMMON_H_

#include <limits.h>
#include <pthread.h>
#include <stdbool.h>
#include <stdint.h>
#include <sys/param.h>
#include <sys/types.h>

#ifdef __clang__
#include <stdatomic.h>
#endif

#ifndef UNUSED
#define UNUSED __attribute__((unused))
#endif

#define PROG_NAME "honggfuzz"
#define PROG_VERSION "0.6rc"
#define PROG_AUTHORS "Robert Swiecki <swiecki@google.com> et al.,\nCopyright 2010-2015 by Google Inc. All Rights Reserved."

/* Name of the template which will be replaced with the proper name of the file */
#define _HF_FILE_PLACEHOLDER "___FILE___"

/* Default name of the report created with some architectures */
#define _HF_REPORT_FILE "HONGGFUZZ.REPORT.TXT"

/* Default stack-size of created threads. Must be bigger then _HF_DYNAMIC_FILE_MAX_SZ */
#define _HF_PTHREAD_STACKSIZE (1024 * 1024 * 8) /* 8MB */

/* Align to the upper-page boundary */
#define _HF_PAGE_ALIGN_UP(x)  (((size_t)x + (size_t)getpagesize() - (size_t)1) & ~((size_t)getpagesize() - (size_t)1))

/* String buffer size for function names in stack traces produced from libunwind */
#define _HF_FUNC_NAME_SZ    256 // Should be alright for mangled C++ procs too

/* Number of crash verifier iterations before tag crash as stable */
#define _HF_VERIFIER_ITER   5

/*
 * If enabled simplifier aborts on size mismatch between seed & crash. Otherwise
 * it tries to revert bytes up to offset of smaller file.
 */
#define _HF_ABORT_SIMPLIFIER_ON_SIZ_MISMATCH true

/* Maximum number of diff bytes to try reverting - skipping continus diff blobs */
#define _HF_ABORT_SIMPLIFIER_MAX_DIFF 30

/* Constant prefix used for single frame crashes stackhash masking */
#define _HF_SINGLE_FRAME_MASK  0xBADBAD0000000000

/* Size (in bytes) for report data to be stored in stack before written to file */
#define _HF_REPORT_SIZE 8192

/*
 * Maximum number of iterations to keep same base seed file for dynamic preparation.
 * Maintained iterations counters is set to zero if unique crash is detected or
 * zero-set two MSB using following mask if crash is detected (might not be unique).
 */
#define _HF_MAX_DYNFILE_ITER 0x2000UL
#define _HF_DYNFILE_SUB_MASK 0xFFFUL    // Zero-set two MSB

/* Bitmap size */
#define _HF_BITMAP_SIZE 0x2AFFFFF

/* Directory in workspace to store sanitizer coverage data */
#define _HF_SANCOV_DIR "HF_SANCOV"

#if defined(__ANDROID__)
#define _HF_MONITOR_SIGABRT 0
#else
#define _HF_MONITOR_SIGABRT 1
#endif

/* Size of remote pid cmdline char buffer */
#define _HF_PROC_CMDLINE_SZ 8192

typedef enum {
    _HF_DYNFILE_NONE = 0x0,
    _HF_DYNFILE_INSTR_COUNT = 0x1,
    _HF_DYNFILE_BRANCH_COUNT = 0x2,
    _HF_DYNFILE_BTS_BLOCK = 0x8,
    _HF_DYNFILE_BTS_EDGE = 0x10,
    _HF_DYNFILE_IPT_BLOCK = 0x20,
    _HF_DYNFILE_CUSTOM = 0x40,
} dynFileMethod_t;

typedef struct {
    uint64_t cpuInstrCnt;
    uint64_t cpuBranchCnt;
    uint64_t cpuBtsBlockCnt;
    uint64_t cpuBtsEdgeCnt;
    uint64_t cpuIptBlockCnt;
    uint64_t customCnt;
} hwcnt_t;

/* Sanitizer coverage specific data structures */
typedef struct {
    uint64_t hitBBCnt;
    uint64_t totalBBCnt;
    uint64_t dsoCnt;
    uint64_t iDsoCnt;
    uint64_t newBBCnt;
    uint64_t crashesCnt;
} sancovcnt_t;

typedef struct {
    uint32_t capacity;
    uint32_t *pChunks;
    uint32_t nChunks;
} bitmap_t;

/* Memory map struct */
typedef struct __attribute__ ((packed)) {
    uint64_t start;             // region start addr
    uint64_t end;               // region end addr
    uint64_t base;              // region base addr
    char mapName[NAME_MAX];     // bin/DSO name
    uint64_t bbCnt;
    uint64_t newBBCnt;
} memMap_t;

/* Trie node data struct */
typedef struct __attribute__ ((packed)) {
    bitmap_t *pBM;
} trieData_t;

/* Trie node struct */
typedef struct __attribute__ ((packed)) node {
    char key;
    trieData_t data;
    struct node *next;
    struct node *prev;
    struct node *children;
    struct node *parent;
} node_t;

/* EOF Sanitizer coverage specific data structures */

typedef struct {
    char *asanOpts;
    char *msanOpts;
    char *ubsanOpts;
} sanOpts_t;

typedef struct {
    char **cmdline;
    char cmdline_txt[PATH_MAX];
    char *inputFile;
    bool nullifyStdio;
    bool fuzzStdin;
    bool saveUnique;
    bool useScreen;
    bool useVerifier;
    bool saveMaps;
    bool useSimplifier;
    char *fileExtn;
    char *workDir;
    double flipRate;
    char *externalCommand;
    const char *dictionaryFile;
    char **dictionary;
    const char *blacklistFile;
    uint64_t *blacklist;
    size_t blacklistCnt;
    const char *symbolsBlacklistFile;
    char **symbolsBlacklist;
    size_t symbolsBlacklistCnt;
    const char *symbolsWhitelistFile;
    char **symbolsWhitelist;
    size_t symbolsWhitelistCnt;
    long tmOut;
    size_t dictionaryCnt;
    size_t mutationsMax;
    size_t threadsMax;
    size_t threadsFinished;
    size_t maxFileSz;
    char *reportFile;
    uint64_t asLimit;
    char **files;
    size_t fileCnt;
    size_t lastCheckedFileIndex;
    int exeFd;
    char *envs[128];

    time_t timeStart;
    size_t mutationsCnt;
    size_t crashesCnt;
    size_t uniqueCrashesCnt;
    size_t verifiedCrashesCnt;
    size_t blCrashesCnt;
    size_t timeoutedCnt;

    /* For the Linux code */
    uint8_t *dynamicFileBest;
    size_t dynamicFileBestSz;
    dynFileMethod_t dynFileMethod;
    hwcnt_t hwCnts;
    sancovcnt_t sanCovCnts;
    uint64_t dynamicCutOffAddr;
    pthread_mutex_t dynamicFile_mutex;
    bool disableRandomization;
    bool msanReportUMRS;
    void *ignoreAddr;
    bool useSanCov;
    node_t *covMetadata;
    bool clearCovMetadata;
    size_t dynFileIterExpire;
    pthread_mutex_t sanCov_mutex;
    pthread_mutex_t workersBlock_mutex;
    sanOpts_t sanOpts;
    size_t numMajorFrames;
    bool isDynFileLocked;
    pid_t pid;
    const char *pidFile;
<<<<<<< HEAD
#if defined(EXTENSION_ENABLED)
    void **userData;
#endif
=======
    char *pidCmd;
>>>>>>> 14717ca1
} honggfuzz_t;

typedef struct fuzzer_t {
    pid_t pid;
    int64_t timeStartedMillis;
    char origFileName[PATH_MAX];
    char fileName[PATH_MAX];
    char crashFileName[PATH_MAX];
    uint64_t pc;
    uint64_t backtrace;
    uint64_t access;
    int exception;
    char report[_HF_REPORT_SIZE];
    bool mainWorker;

    /* For Linux code */
    uint8_t *dynamicFile;
    hwcnt_t hwCnts;
    sancovcnt_t sanCovCnts;
    size_t dynamicFileSz;
} fuzzer_t;

#define _HF_MAX_FUNCS 80
typedef struct {
    void *pc;
    char func[_HF_FUNC_NAME_SZ];
    size_t line;
} funcs_t;

#define ARRAYSIZE(x) (sizeof(x) / sizeof(*x))

#define rmb()	__asm__ __volatile__("":::"memory")
#define wmb()	__sync_synchronize()

#endif<|MERGE_RESOLUTION|>--- conflicted
+++ resolved
@@ -237,13 +237,10 @@
     bool isDynFileLocked;
     pid_t pid;
     const char *pidFile;
-<<<<<<< HEAD
+    char *pidCmd;
 #if defined(EXTENSION_ENABLED)
     void **userData;
 #endif
-=======
-    char *pidCmd;
->>>>>>> 14717ca1
 } honggfuzz_t;
 
 typedef struct fuzzer_t {
