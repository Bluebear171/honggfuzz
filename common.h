--- conflicted
+++ resolved
@@ -53,7 +53,6 @@
 /* Number of crash verifier iterations before tag crash as stable */
 #define _HF_VERIFIER_ITER   5
 
-<<<<<<< HEAD
 /*
  * If enabled simplifier aborts on size mismatch between seed & crash. Otherwise
  * it tries to revert bytes up to offset of smaller file.
@@ -62,7 +61,7 @@
 
 /* Maximum number of diff bytes to try reverting - skipping continus diff blobs */
 #define __HF_ABORT_SIMPLIFIER_MAX_DIFF 30
-=======
+
 /* Constant prefix used for single unwinded frames masking */
 #define __HF_SF_MASK_CONST      0xBADBAD0000000000
 #define __HF_SF_MASK_CONST_BASE 0xBADBAD00
@@ -78,7 +77,6 @@
  * representative size
  */
 #define __HF_SF_PROCESS_AFTER_N_CRASHES 10
->>>>>>> e774c08a
 
 typedef enum {
     _HF_DYNFILE_NONE = 0x0,
