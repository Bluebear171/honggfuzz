--- conflicted
+++ resolved
@@ -220,14 +220,12 @@
     node_t *covMetadata;
     bool clearCovMetadata;
     size_t dynFileIterExpire;
-<<<<<<< HEAD
-#if defined(EXTENSION_ENABLED)
-    void **userData;
-=======
     pthread_mutex_t sanCov_mutex;
 #ifdef _HF_DEBUG
     long maxSpentInSanCov;
->>>>>>> 45cc1a24
+#endif
+#if defined(EXTENSION_ENABLED)
+    void **userData;
 #endif
 } honggfuzz_t;
 
