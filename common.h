/*
 *
 * honggfuzz - core structures and macros
 * -----------------------------------------
 *
 * Author: Robert Swiecki <swiecki@google.com>
 *
 * Copyright 2010-2015 by Google Inc. All Rights Reserved.
 *
 * Licensed under the Apache License, Version 2.0 (the "License"); you may
 * not use this file except in compliance with the License. You may obtain
 * a copy of the License at
 *
 * http://www.apache.org/licenses/LICENSE-2.0
 *
 * Unless required by applicable law or agreed to in writing, software
 * distributed under the License is distributed on an "AS IS" BASIS,
 * WITHOUT WARRANTIES OR CONDITIONS OF ANY KIND, either express or
 * implied. See the License for the specific language governing
 * permissions and limitations under the License.
 *
 */

#ifndef _COMMON_H_
#define _COMMON_H_

#include <limits.h>
#include <pthread.h>
#include <stdbool.h>
#include <stdint.h>
#include <sys/param.h>
#include <sys/types.h>

#ifndef UNUSED
#define UNUSED __attribute__((unused))
#endif

#define PROG_NAME "honggfuzz"
#define PROG_VERSION "0.6rc"
#define PROG_AUTHORS "Robert Swiecki <swiecki@google.com> et al.,\nCopyright 2010-2015 by Google Inc. All Rights Reserved."

/* Name of the template which will be replaced with the proper name of the file */
#define _HF_FILE_PLACEHOLDER "___FILE___"

/* Default name of the report created with some architectures */
#define _HF_REPORT_FILE "HONGGFUZZ.REPORT.TXT"

/* Default stack-size of created threads. Must be bigger then _HF_DYNAMIC_FILE_MAX_SZ */
#define _HF_PTHREAD_STACKSIZE (1024 * 1024 * 8) /* 8MB */

/* Align to the upper-page boundary */
#define _HF_PAGE_ALIGN_UP(x)  (((size_t)x + (size_t)getpagesize() - (size_t)1) & ~((size_t)getpagesize() - (size_t)1))

/* String buffer size for function names in stack traces produced from libunwind */
#define _HF_FUNC_NAME_SZ    256 // Should be alright for mangled C++ procs too

/* Number of crash verifier iterations before tag crash as stable */
#define _HF_VERIFIER_ITER   5

/*
 * If enabled simplifier aborts on size mismatch between seed & crash. Otherwise
 * it tries to revert bytes up to offset of smaller file.
 */
#define __HF_ABORT_SIMPLIFIER_ON_SIZ_MISMATCH true

/* Maximum number of diff bytes to try reverting - skipping continus diff blobs */
#define __HF_ABORT_SIMPLIFIER_MAX_DIFF 30

/* Constant prefix used for single frame crashes stackhash masking */
#define _HF_SINGLE_FRAME_MASK  0xBADBAD0000000000

/* Size (in bytes) for report data to be stored in stack before written to file */
#define _HF_REPORT_SIZE 8192

/* 
 * Maximum number of iterations to keep same base seed file for dynamic preparation.
 * Maintained iterations counters is set to zero if unique crash is detected or
 * zero-set two MSB using following mask if crash is detected (might not be unique).
 */
#define _HF_MAX_DYNFILE_ITER 0x2000UL
#define _HF_DYNFILE_SUB_MASK 0xFFFUL    // Zero-set two MSB

/* Bitmap size */
#define _HF_BITMAP_SIZE 0xAFFFFF

/* Directory in workspace to store sanitizer coverage data */
#define _HF_SANCOV_DIR "HF_SANCOV"

#if defined(__ANDROID__)
#define _HF_MONITOR_SIGABRT 0
#else
#define _HF_MONITOR_SIGABRT 1
#endif

typedef enum {
    _HF_DYNFILE_NONE = 0x0,
    _HF_DYNFILE_INSTR_COUNT = 0x1,
    _HF_DYNFILE_BRANCH_COUNT = 0x2,
    _HF_DYNFILE_UNIQUE_BLOCK_COUNT = 0x8,
    _HF_DYNFILE_UNIQUE_EDGE_COUNT = 0x10,
    _HF_DYNFILE_CUSTOM = 0x20,
} dynFileMethod_t;

typedef struct {
    uint64_t cpuInstrCnt;
    uint64_t cpuBranchCnt;
    uint64_t pcCnt;
    uint64_t pathCnt;
    uint64_t customCnt;
} hwcnt_t;

/* Sanitizer coverage specific data structures */
typedef struct {
    uint64_t hitBBCnt;
    uint64_t totalBBCnt;
    uint64_t dsoCnt;
    uint64_t iDsoCnt;
    uint64_t newBBCnt;
    uint64_t crashesCnt;
} sancovcnt_t;

typedef struct {
    uint32_t capacity;
    uint32_t *pChunks;
    uint32_t nChunks;
} bitmap_t;

/* Memory map struct */
typedef struct __attribute__ ((packed)) {
    uint64_t start;             // region start addr
    uint64_t end;               // region end addr
    uint64_t base;              // region base addr
    char mapName[NAME_MAX];     // bin/DSO name
    uint64_t bbCnt;
    uint64_t newBBCnt;
} memMap_t;

/* Trie node data struct */
typedef struct __attribute__ ((packed)) {
    bitmap_t *pBM;
} trieData_t;

/* Trie node struct */
typedef struct __attribute__ ((packed)) node {
    char key;
    trieData_t data;
    struct node *next;
    struct node *prev;
    struct node *children;
    struct node *parent;
} node_t;

/* EOF Sanitizer coverage specific data structures */

typedef struct {
    char *asanOpts;
    char *msanOpts;
    char *ubsanOpts;
} sanOpts_t;

typedef struct {
    char **cmdline;
    char *inputFile;
    bool nullifyStdio;
    bool fuzzStdin;
    bool saveUnique;
    bool useScreen;
    bool useVerifier;
    bool saveMaps;
    bool useSimplifier;
    char *fileExtn;
    char *workDir;
    double flipRate;
    char *externalCommand;
    const char *dictionaryFile;
    char **dictionary;
    const char *blacklistFile;
    uint64_t *blacklist;
    size_t blacklistCnt;
    const char *symbolsBlacklistFile;
    char **symbolsBlacklist;
    size_t symbolsBlacklistCnt;
    const char *symbolsWhitelistFile;
    char **symbolsWhitelist;
    size_t symbolsWhitelistCnt;
    long tmOut;
    size_t dictionaryCnt;
    size_t mutationsMax;
    size_t threadsMax;
    size_t threadsFinished;
    size_t maxFileSz;
    char *reportFile;
    uint64_t asLimit;
    char **files;
    size_t fileCnt;
    size_t lastCheckedFileIndex;
    pid_t pid;
    char *envs[128];

    time_t timeStart;
    size_t mutationsCnt;
    size_t crashesCnt;
    size_t uniqueCrashesCnt;
    size_t verifiedCrashesCnt;
    size_t blCrashesCnt;
    size_t timeoutedCnt;

    /* For the linux/ code */
    uint8_t *dynamicFileBest;
    size_t dynamicFileBestSz;
    dynFileMethod_t dynFileMethod;
    hwcnt_t hwCnts;
    sancovcnt_t sanCovCnts;
    uint64_t dynamicCutOffAddr;
    pthread_mutex_t dynamicFile_mutex;
    bool disableRandomization;
    bool msanReportUMRS;
    void *ignoreAddr;
    bool useSanCov;
    node_t *covMetadata;
    bool clearCovMetadata;
    size_t dynFileIterExpire;
    pthread_mutex_t sanCov_mutex;
    pthread_mutex_t workersBlock_mutex;
    sanOpts_t sanOpts;
    size_t numMajorFrames;
<<<<<<< HEAD
#if defined(EXTENSION_ENABLED)
    void **userData;
#endif
=======
    bool isDynFileLocked;
>>>>>>> a1f8a036
} honggfuzz_t;

typedef struct fuzzer_t {
    pid_t pid;
    int64_t timeStartedMillis;
    char origFileName[PATH_MAX];
    char fileName[PATH_MAX];
    char crashFileName[PATH_MAX];
    uint64_t pc;
    uint64_t backtrace;
    uint64_t access;
    int exception;
    char report[_HF_REPORT_SIZE];
    bool mainWorker;

    /* For linux/ code */
    uint8_t *dynamicFile;
    hwcnt_t hwCnts;
    sancovcnt_t sanCovCnts;
    size_t dynamicFileSz;
} fuzzer_t;

#define _HF_MAX_FUNCS 80
typedef struct {
    void *pc;
    char func[_HF_FUNC_NAME_SZ];
    size_t line;
} funcs_t;

#define ARRAYSIZE(x) (sizeof(x) / sizeof(*x))

#endif<|MERGE_RESOLUTION|>--- conflicted
+++ resolved
@@ -224,13 +224,10 @@
     pthread_mutex_t workersBlock_mutex;
     sanOpts_t sanOpts;
     size_t numMajorFrames;
-<<<<<<< HEAD
+    bool isDynFileLocked;
 #if defined(EXTENSION_ENABLED)
     void **userData;
 #endif
-=======
-    bool isDynFileLocked;
->>>>>>> a1f8a036
 } honggfuzz_t;
 
 typedef struct fuzzer_t {
