/*
 *
 * honggfuzz - core structures and macros
 * -----------------------------------------
 *
 * Author: Robert Swiecki <swiecki@google.com>
 *
 * Copyright 2010-2015 by Google Inc. All Rights Reserved.
 *
 * Licensed under the Apache License, Version 2.0 (the "License"); you may
 * not use this file except in compliance with the License. You may obtain
 * a copy of the License at
 *
 * http://www.apache.org/licenses/LICENSE-2.0
 *
 * Unless required by applicable law or agreed to in writing, software
 * distributed under the License is distributed on an "AS IS" BASIS,
 * WITHOUT WARRANTIES OR CONDITIONS OF ANY KIND, either express or
 * implied. See the License for the specific language governing
 * permissions and limitations under the License.
 *
 */

#ifndef _HF_COMMON_H_
#define _HF_COMMON_H_

#include <limits.h>
#include <pthread.h>
#include <stdbool.h>
#include <stdint.h>
#include <sys/param.h>
#include <sys/queue.h>
#include <sys/types.h>
#include <sys/wait.h>
#include <time.h>

#ifdef __clang__
#include <stdatomic.h>
#endif

#ifndef UNUSED
#define UNUSED __attribute__((unused))
#endif

#define PROG_NAME "honggfuzz"
#define PROG_VERSION "0.6rc"
#define PROG_AUTHORS "Robert Swiecki <swiecki@google.com> et al.,\nCopyright 2010-2015 by Google Inc. All Rights Reserved."

/* Go-style defer implementation */
#define __STRMERGE(a, b) a##b
#define _STRMERGE(a, b) __STRMERGE(a, b)

#ifdef __clang__
static void __attribute__ ((unused)) __clang_cleanup_func(void (^*dfunc) (void))
{
    (*dfunc) ();
}

#define defer void (^_STRMERGE(__defer_f_, __COUNTER__))(void) __attribute__((cleanup(__clang_cleanup_func))) __attribute__((unused)) = ^
#else
#define __block
#define _DEFER(a, count) \
    auto void _STRMERGE(__defer_f_, count)(void *_defer_arg __attribute__((unused))); \
    int _STRMERGE(__defer_var_, count) __attribute__((cleanup(_STRMERGE(__defer_f_, count)))) __attribute__((unused)); \
    void _STRMERGE(__defer_f_, count)(void *_defer_arg __attribute__((unused)))
#define defer _DEFER(a, __COUNTER__)
#endif

/* Name of the template which will be replaced with the proper name of the file */
#define _HF_FILE_PLACEHOLDER "___FILE___"

/* Default name of the report created with some architectures */
#define _HF_REPORT_FILE "HONGGFUZZ.REPORT.TXT"

/* Default stack-size of created threads. Must be bigger then _HF_DYNAMIC_FILE_MAX_SZ */
#define _HF_PTHREAD_STACKSIZE (1024 * 1024 * 8) /* 8MB */

/* Align to the upper-page boundary */
#define _HF_PAGE_ALIGN_UP(x)  (((size_t)x + (size_t)getpagesize() - (size_t)1) & ~((size_t)getpagesize() - (size_t)1))

/* String buffer size for function names in stack traces produced from libunwind */
#define _HF_FUNC_NAME_SZ    256 // Should be alright for mangled C++ procs too

/* Number of crash verifier iterations before tag crash as stable */
#define _HF_VERIFIER_ITER   5

/*
 * If enabled simplifier aborts on size mismatch between seed & crash. Otherwise
 * it tries to revert bytes up to offset of smaller file.
 */
#define _HF_ABORT_SIMPLIFIER_ON_SIZ_MISMATCH true

/* Maximum number of diff bytes to try reverting - skipping continus diff blobs */
#define _HF_ABORT_SIMPLIFIER_MAX_DIFF 30

/* Constant prefix used for single frame crashes stackhash masking */
#define _HF_SINGLE_FRAME_MASK  0xBADBAD0000000000

/* Size (in bytes) for report data to be stored in stack before written to file */
#define _HF_REPORT_SIZE 8192

#define _HF_DYNFILE_SUB_MASK 0xFFFUL    // Zero-set two MSB

/* Bitmap size */
#define _HF_BITMAP_SIZE 0x3FFFFFF

/* Perf bitmap size */
#define _HF_PERF_BITMAP_SIZE (1024U * 1024U * 24U)

/* Directory in workspace to store sanitizer coverage data */
#define _HF_SANCOV_DIR "HF_SANCOV"

#if defined(__ANDROID__)
#define _HF_MONITOR_SIGABRT 0
#else
#define _HF_MONITOR_SIGABRT 1
#endif

/* Size of remote pid cmdline char buffer */
#define _HF_PROC_CMDLINE_SZ 8192

#define ARRAYSIZE(x) (sizeof(x) / sizeof(*x))

/* Memory barriers */
#define rmb()	__asm__ __volatile__("":::"memory")
#define wmb()	__sync_synchronize()

/* Atomics */
#define ATOMIC_GET(x) __atomic_load_n(&(x), __ATOMIC_SEQ_CST)
#define ATOMIC_SET(x, y) __atomic_store_n(&(x), y, __ATOMIC_SEQ_CST)
#define ATOMIC_CLEAR(x) __atomic_clear(&(x), __ATOMIC_SEQ_CST)

#define ATOMIC_PRE_INC(x) __atomic_add_fetch(&(x), 1, __ATOMIC_SEQ_CST)
#define ATOMIC_POST_INC(x) __atomic_fetch_add(&(x), 1, __ATOMIC_SEQ_CST)

#define ATOMIC_PRE_DEC(x) __atomic_sub_fetch(&(x), 1, __ATOMIC_SEQ_CST)
#define ATOMIC_POST_DEC(x) __atomic_fetch_sub(&(x), 1, __ATOMIC_SEQ_CST)

#define ATOMIC_PRE_ADD(x, y) __atomic_add_fetch(&(x), y, __ATOMIC_SEQ_CST)
#define ATOMIC_POST_ADD(x, y) __atomic_fetch_add(&(x), y, __ATOMIC_SEQ_CST)

#define ATOMIC_PRE_SUB(x, y) __atomic_sub_fetch(&(x), y, __ATOMIC_SEQ_CST)
#define ATOMIC_POST_SUB(x, y) __atomic_fetch_sub(&(x), y, __ATOMIC_SEQ_CST)

#define ATOMIC_PRE_AND(x, y) __atomic_and_fetch(&(x), y, __ATOMIC_SEQ_CST)
#define ATOMIC_POST_AND(x, y) __atomic_fetch_and(&(x), y, __ATOMIC_SEQ_CST)

#define ATOMIC_PRE_OR(x, y) __atomic_or_fetch(&(x), y, __ATOMIC_SEQ_CST)
#define ATOMIC_POST_OR(x, y) __atomic_fetch_or(&(x), y, __ATOMIC_SEQ_CST)

/* Missing WIFCONTINUED in Android */
#ifndef WIFCONTINUED
#define WIFCONTINUED(x) WEXITSTATUS(0)
#endif                          // ndef(WIFCONTINUED)

typedef enum {
    _HF_DYNFILE_NONE = 0x0,
    _HF_DYNFILE_INSTR_COUNT = 0x1,
    _HF_DYNFILE_BRANCH_COUNT = 0x2,
    _HF_DYNFILE_BTS_BLOCK = 0x8,
    _HF_DYNFILE_BTS_EDGE = 0x10,
    _HF_DYNFILE_IPT_BLOCK = 0x20,
    _HF_DYNFILE_CUSTOM = 0x40,
} dynFileMethod_t;

typedef struct {
    uint64_t cpuInstrCnt;
    uint64_t cpuBranchCnt;
    uint64_t customCnt;
    uint64_t bbCnt;
    uint64_t newBBCnt;
} hwcnt_t;

/* Sanitizer coverage specific data structures */
typedef struct {
    uint64_t hitBBCnt;
    uint64_t totalBBCnt;
    uint64_t dsoCnt;
    uint64_t iDsoCnt;
    uint64_t newBBCnt;
    uint64_t crashesCnt;
} sancovcnt_t;

typedef struct {
    uint32_t capacity;
    uint32_t *pChunks;
    uint32_t nChunks;
} bitmap_t;

/* Memory map struct */
typedef struct __attribute__ ((packed)) {
    uint64_t start;             // region start addr
    uint64_t end;               // region end addr
    uint64_t base;              // region base addr
    char mapName[NAME_MAX];     // bin/DSO name
    uint64_t bbCnt;
    uint64_t newBBCnt;
} memMap_t;

/* Trie node data struct */
typedef struct __attribute__ ((packed)) {
    bitmap_t *pBM;
} trieData_t;

/* Trie node struct */
typedef struct __attribute__ ((packed)) node {
    char key;
    trieData_t data;
    struct node *next;
    struct node *prev;
    struct node *children;
    struct node *parent;
} node_t;

/* EOF Sanitizer coverage specific data structures */

typedef struct {
    char *asanOpts;
    char *msanOpts;
    char *ubsanOpts;
} sanOpts_t;

typedef enum {
    _HF_STATE_UNSET = 0,
    _HF_STATE_STATIC = 1,
    _HF_STATE_DYNAMIC_PRE = 2,
    _HF_STATE_DYNAMIC_MAIN = 3,
} fuzzState_t;

struct dynfile_t {
    uint8_t *data;
    size_t size;
     TAILQ_ENTRY(dynfile_t) pointers;
};

typedef struct {
    char **cmdline;
    char cmdline_txt[PATH_MAX];
    char *inputFile;
    bool nullifyStdio;
    bool fuzzStdin;
    bool saveUnique;
    bool useScreen;
    bool useVerifier;
<<<<<<< HEAD
    bool useSimplifier;
=======
    bool saveMaps;
>>>>>>> 76a3a8a1
    time_t timeStart;
    char *fileExtn;
    char *workDir;
    double origFlipRate;
    char *externalCommand;
    const char *dictionaryFile;
    char **dictionary;
    const char *blacklistFile;
    uint64_t *blacklist;
    size_t blacklistCnt;
    long tmOut;
    size_t dictionaryCnt;
    size_t mutationsMax;
    size_t threadsMax;
    size_t threadsFinished;
    size_t maxFileSz;
    char *reportFile;
    uint64_t asLimit;
    char **files;
    size_t fileCnt;
    size_t lastFileIndex;
    size_t doneFileIndex;
    int exeFd;
    bool clearEnv;
    char *envs[128];
    bool persistent;

    fuzzState_t state;
    uint8_t *bbMap;
    size_t bbMapSz;
    size_t dynfileqCnt;
    pthread_mutex_t dynfileq_mutex;
     TAILQ_HEAD(dynfileq_t, dynfile_t) dynfileq;

    size_t mutationsCnt;
    size_t crashesCnt;
    size_t uniqueCrashesCnt;
    size_t verifiedCrashesCnt;
    size_t blCrashesCnt;
    size_t timeoutedCnt;

    dynFileMethod_t dynFileMethod;
    sancovcnt_t sanCovCnts;
    pthread_mutex_t sanCov_mutex;
    sanOpts_t sanOpts;
    size_t dynFileIterExpire;
    bool useSanCov;
    node_t *covMetadata;
    bool msanReportUMRS;

    /* For the Linux code */
    struct {
        hwcnt_t hwCnts;
        uint64_t dynamicCutOffAddr;
        bool disableRandomization;
        void *ignoreAddr;
        size_t numMajorFrames;
        pid_t pid;
        const char *pidFile;
        char *pidCmd;
    } linux;
} honggfuzz_t;

typedef struct {
    pid_t pid;
    pid_t persistentPid;
    int64_t timeStartedMillis;
    const char *origFileName;
    char fileName[PATH_MAX];
    char crashFileName[PATH_MAX];
    uint64_t pc;
    uint64_t backtrace;
    uint64_t access;
    int exception;
    char report[_HF_REPORT_SIZE];
    bool mainWorker;
    float flipRate;
    uint8_t *dynamicFile;
    size_t dynamicFileSz;

    sancovcnt_t sanCovCnts;

    struct {
        /* For Linux code */
        uint8_t *perfMmapBuf;
        uint8_t *perfMmapAux;
        hwcnt_t hwCnts;
        pid_t attachedPid;
        int persistentSock;
#if defined(_HF_ARCH_LINUX)
        timer_t timerId;
#endif                          // defined(_HF_ARCH_LINUX)
    } linux;
} fuzzer_t;

#endif<|MERGE_RESOLUTION|>--- conflicted
+++ resolved
@@ -242,11 +242,8 @@
     bool saveUnique;
     bool useScreen;
     bool useVerifier;
-<<<<<<< HEAD
     bool useSimplifier;
-=======
     bool saveMaps;
->>>>>>> 76a3a8a1
     time_t timeStart;
     char *fileExtn;
     char *workDir;
