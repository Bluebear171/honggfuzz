--- conflicted
+++ resolved
@@ -235,12 +235,9 @@
     bool isDynFileLocked;
     pid_t pid;
     const char *pidFile;
-<<<<<<< HEAD
 #if defined(EXTENSION_ENABLED)
     void **userData;
 #endif
-=======
->>>>>>> 947e963e
 } honggfuzz_t;
 
 typedef struct fuzzer_t {
