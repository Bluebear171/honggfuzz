--- conflicted
+++ resolved
@@ -233,11 +233,8 @@
     bool saveUnique;
     bool useScreen;
     bool useVerifier;
-<<<<<<< HEAD
     bool saveMaps;
-=======
     time_t timeStart;
->>>>>>> 46df52a2
     char *fileExtn;
     char *workDir;
     double origFlipRate;
