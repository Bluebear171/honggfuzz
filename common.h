--- conflicted
+++ resolved
@@ -242,11 +242,8 @@
     bool saveUnique;
     bool useScreen;
     bool useVerifier;
-<<<<<<< HEAD
     bool useSimplifier;
-=======
     time_t timeStart;
->>>>>>> 46df52a2
     char *fileExtn;
     char *workDir;
     double origFlipRate;
