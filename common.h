/*
 *
 * honggfuzz - core structures and macros
 * -----------------------------------------
 *
 * Author: Robert Swiecki <swiecki@google.com>
 *
 * Copyright 2010-2015 by Google Inc. All Rights Reserved.
 *
 * Licensed under the Apache License, Version 2.0 (the "License"); you may
 * not use this file except in compliance with the License. You may obtain
 * a copy of the License at
 *
 * http://www.apache.org/licenses/LICENSE-2.0
 *
 * Unless required by applicable law or agreed to in writing, software
 * distributed under the License is distributed on an "AS IS" BASIS,
 * WITHOUT WARRANTIES OR CONDITIONS OF ANY KIND, either express or
 * implied. See the License for the specific language governing
 * permissions and limitations under the License.
 *
 */

#ifndef _COMMON_H_
#define _COMMON_H_

#include <limits.h>
#include <pthread.h>
#include <stdbool.h>
#include <stdint.h>
#include <sys/param.h>
#include <sys/types.h>

#define PROG_NAME "honggfuzz"
#define PROG_VERSION "0.6rc"
#define PROG_AUTHORS "Robert Swiecki <swiecki@google.com> et al.,\nCopyright 2010-2015 by Google Inc. All Rights Reserved."

/* Name of the template which will be replaced with the proper name of the file */
#define _HF_FILE_PLACEHOLDER "___FILE___"

/* Default name of the report created with some architectures */
#define _HF_REPORT_FILE "HONGGFUZZ.REPORT.TXT"

/* Default stack-size of created threads. Must be bigger then _HF_DYNAMIC_FILE_MAX_SZ */
#define _HF_PTHREAD_STACKSIZE (1024 * 1024 * 8) /* 8MB */

/* Align to the upper-page boundary */
#define _HF_PAGE_ALIGN_UP(x)  (((size_t)x + (size_t)getpagesize() - (size_t)1) & ~((size_t)getpagesize() - (size_t)1))

/* String buffer size for function names in stack traces produced from libunwind */
#define _HF_FUNC_NAME_SZ    256 // Should be alright for mangled C++ procs too

typedef enum {
    _HF_DYNFILE_NONE = 0x0,
    _HF_DYNFILE_INSTR_COUNT = 0x1,
    _HF_DYNFILE_BRANCH_COUNT = 0x2,
    _HF_DYNFILE_UNIQUE_BLOCK_COUNT = 0x8,
    _HF_DYNFILE_UNIQUE_EDGE_COUNT = 0x10,
    _HF_DYNFILE_CUSTOM = 0x20,
} dynFileMethod_t;

typedef struct {
    uint64_t cpuInstrCnt;
    uint64_t cpuBranchCnt;
    uint64_t pcCnt;
    uint64_t pathCnt;
    uint64_t customCnt;
} hwcnt_t;

typedef struct {
    char **cmdline;
    char *inputFile;
    bool nullifyStdio;
    bool fuzzStdin;
    bool saveUnique;
    bool useScreen;
    char *fileExtn;
    char *workDir;
    double flipRate;
    char *externalCommand;
    const char *dictionaryFile;
    const char **dictionary;
    const char *blacklistFile;
    uint64_t *blacklist;
    size_t blacklistCnt;
    long tmOut;
    size_t dictionaryCnt;
    size_t mutationsMax;
    size_t threadsMax;
    size_t threadsFinished;
    size_t maxFileSz;
    char *reportFile;
    uint64_t asLimit;
    char **files;
    int fileCnt;
    pid_t pid;
    char *envs[128];

    time_t timeStart;
    size_t mutationsCnt;
    size_t crashesCnt;
    size_t uniqueCrashesCnt;
    size_t blCrashesCnt;
    size_t timeoutedCnt;

    /* For the linux/ code */
    uint8_t *dynamicFileBest;
    size_t dynamicFileBestSz;
    dynFileMethod_t dynFileMethod;
    hwcnt_t hwCnts;
    uint64_t dynamicCutOffAddr;
    pthread_mutex_t dynamicFile_mutex;
    bool disableRandomization;
    bool msanReportUMRS;
<<<<<<< HEAD

#if defined(EXTENSION_ENABLED)
    void **userData;
#endif
=======
    void *ignoreAddr;
>>>>>>> f996b6ee
} honggfuzz_t;

typedef struct fuzzer_t {
    pid_t pid;
    int64_t timeStartedMillis;
    char origFileName[PATH_MAX];
    char fileName[PATH_MAX];
    uint64_t pc;
    uint64_t backtrace;
    uint64_t access;
    int exception;
    char report[8192];

    /* For linux/ code */
    uint8_t *dynamicFile;
    hwcnt_t hwCnts;
    size_t dynamicFileSz;
} fuzzer_t;

#define _HF_MAX_FUNCS 80
typedef struct {
    void *pc;
    char func[_HF_FUNC_NAME_SZ];
    size_t line;
} funcs_t;

#define ARRAYSIZE(x) (sizeof(x) / sizeof(*x))

#endif<|MERGE_RESOLUTION|>--- conflicted
+++ resolved
@@ -112,14 +112,11 @@
     pthread_mutex_t dynamicFile_mutex;
     bool disableRandomization;
     bool msanReportUMRS;
-<<<<<<< HEAD
+    void *ignoreAddr;
 
 #if defined(EXTENSION_ENABLED)
     void **userData;
 #endif
-=======
-    void *ignoreAddr;
->>>>>>> f996b6ee
 } honggfuzz_t;
 
 typedef struct fuzzer_t {
