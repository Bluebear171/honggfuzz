/*
 *
 * honggfuzz - architecture dependent code (LINUX/UNWIND)
 * -----------------------------------------
 *
 * Author: Robert Swiecki <swiecki@google.com>
 *
 * Copyright 2010-2015 by Google Inc. All Rights Reserved.
 *
 * Licensed under the Apache License, Version 2.0 (the "License"); you may
 * not use this file except in compliance with the License. You may obtain
 * a copy of the License at
 *
 * http://www.apache.org/licenses/LICENSE-2.0
 *
 * Unless required by applicable law or agreed to in writing, software
 * distributed under the License is distributed on an "AS IS" BASIS,
 * WITHOUT WARRANTIES OR CONDITIONS OF ANY KIND, either express or
 * implied. See the License for the specific language governing
 * permissions and limitations under the License.
 *
 */

#include "common.h"
#include "linux/unwind.h"

<<<<<<< HEAD
#include <string.h>
=======
#include <endian.h>
>>>>>>> 46df52a2
#include <libunwind-ptrace.h>

#include "log.h"

/*
 * WARNING: Ensure that _UPT-info structs are not shared between threads
 * http://www.nongnu.org/libunwind/man/libunwind-ptrace(3).html
 */

// libunwind error codes used for debugging
static const char *UNW_ER[] = {
    "UNW_ESUCCESS",             /* no error */
    "UNW_EUNSPEC",              /* unspecified (general) error */
    "UNW_ENOMEM",               /* out of memory */
    "UNW_EBADREG",              /* bad register number */
    "UNW_EREADONLYREG",         /* attempt to write read-only register */
    "UNW_ESTOPUNWIND",          /* stop unwinding */
    "UNW_EINVALIDIP",           /* invalid IP */
    "UNW_EBADFRAME",            /* bad frame */
    "UNW_EINVAL",               /* unsupported operation or bad value */
    "UNW_EBADVERSION",          /* unwind info has unsupported version */
    "UNW_ENOINFO"               /* no unwind info found */
};

#ifndef __ANDROID__
size_t arch_unwindStack(pid_t pid, funcs_t * funcs)
{
    size_t num_frames = 0;

    unw_addr_space_t as = unw_create_addr_space(&_UPT_accessors, __BYTE_ORDER);
    if (!as) {
        LOG_E("[pid='%d'] unw_create_addr_space failed", pid);
        return num_frames;
    }
    defer {
        unw_destroy_addr_space(as);
    };

    void *ui = _UPT_create(pid);
    if (ui == NULL) {
        LOG_E("[pid='%d'] _UPT_create failed", pid);
        return num_frames;
    }
    defer {
        _UPT_destroy(ui);
    };

    unw_cursor_t c;
    int ret = unw_init_remote(&c, as, ui);
    if (ret < 0) {
        LOG_E("[pid='%d'] unw_init_remote failed (%s)", pid, UNW_ER[-ret]);
        return num_frames;
    }

    for (num_frames = 0; unw_step(&c) > 0 && num_frames < _HF_MAX_FUNCS; num_frames++) {
        unw_word_t ip;
        ret = unw_get_reg(&c, UNW_REG_IP, &ip);
        if (ret < 0) {
            LOG_E("[pid='%d'] [%zd] failed to read IP (%s)", pid, num_frames, UNW_ER[-ret]);
            funcs[num_frames].pc = 0;
        } else
            funcs[num_frames].pc = (void *)ip;
    }

    return num_frames;
}

#else                           /* !defined(__ANDROID__) */
size_t arch_unwindStack(pid_t pid, funcs_t * funcs)
{
    size_t num_frames = 0;
    unw_addr_space_t as = unw_create_addr_space(&_UPT_accessors, __BYTE_ORDER);
    if (!as) {
        LOG_E("[pid='%d'] unw_create_addr_space failed", pid);
        return num_frames;
    }
    defer {
        unw_destroy_addr_space(as);
    };

    struct UPT_info *ui = (struct UPT_info *)_UPT_create(pid);
    if (ui == NULL) {
        LOG_E("[pid='%d'] _UPT_create failed", pid);
        return num_frames;
    }
    defer {
        _UPT_destroy(ui);
    };

    unw_cursor_t cursor;
    int ret = unw_init_remote(&cursor, as, ui);
    if (ret < 0) {
        LOG_E("[pid='%d'] unw_init_remote failed (%s)", pid, UNW_ER[-ret]);
        return num_frames;
    }

    do {
        unw_word_t pc = 0, offset = 0;
        char buf[_HF_FUNC_NAME_SZ] = { 0 };

        ret = unw_get_reg(&cursor, UNW_REG_IP, &pc);
        if (ret < 0) {
            LOG_E("[pid='%d'] [%zd] failed to read IP (%s)", pid, num_frames, UNW_ER[-ret]);
            // We don't want to try to extract info from an arbitrary IP
            // TODO: Maybe abort completely (goto out))
            goto skip_frame_info;
        }

        unw_proc_info_t frameInfo;
        ret = unw_get_proc_info(&cursor, &frameInfo);
        if (ret < 0) {
            LOG_D("[pid='%d'] [%zd] unw_get_proc_info (%s)", pid, num_frames, UNW_ER[-ret]);
            // Not safe to keep parsing frameInfo
            goto skip_frame_info;
        }

        ret = unw_get_proc_name(&cursor, buf, sizeof(buf), &offset);
        if (ret < 0) {
            LOG_D("[pid='%d'] [%zd] unw_get_proc_name() failed (%s)", pid, num_frames,
                  UNW_ER[-ret]);
            buf[0] = '\0';
        }

 skip_frame_info:
        // Compared to bfd, line var plays the role of offset from func_name
        // Reports format is adjusted accordingly to reflect in saved file
        funcs[num_frames].line = offset;
        funcs[num_frames].pc = (void *)pc;
        memcpy(funcs[num_frames].func, buf, sizeof(funcs[num_frames].func));

        num_frames++;

        ret = unw_step(&cursor);
    } while (ret > 0 && num_frames < _HF_MAX_FUNCS);

    return num_frames;
}
#endif                          /* defined(__ANDROID__) */

char *arch_btContainsBLSymbol(honggfuzz_t * hfuzz, size_t num_frames, funcs_t * funcs)
{
    for (size_t frame = 0; frame < num_frames; frame++) {
        size_t len = strlen(funcs[frame].func);

        /* Try only for frames that have symbol name from backtrace */
        if (strlen(funcs[frame].func) > 0) {

            /* Not pretty, although assume list is usually target specific and thus small */
            for (size_t symbol = 0; symbol < hfuzz->symbolsBlacklistCnt; symbol++) {

                /* Wildcard case */
                char *wOff = strchr(hfuzz->symbolsBlacklist[symbol], '*');
                if (wOff) {
                    /* Length checks are performed during input file parsing step */
                    len = wOff - hfuzz->symbolsBlacklist[symbol] - 1;
                }

                if (strncmp(funcs[frame].func, hfuzz->symbolsBlacklist[symbol], len) == 0) {
                    return funcs[frame].func;
                }
            }
        }
    }
    return NULL;
}

char *arch_btContainsWLSymbol(honggfuzz_t * hfuzz, size_t num_frames, funcs_t * funcs)
{
    for (size_t frame = 0; frame < num_frames; frame++) {
        size_t len = strlen(funcs[frame].func);

        /* Try only for frames that have symbol name from backtrace */
        if (strlen(funcs[frame].func) > 0) {

            /* Not pretty, although assume list is usually target specific and thus small */
            for (size_t symbol = 0; symbol < hfuzz->symbolsWhitelistCnt; symbol++) {

                /* Wildcard case */
                char *wOff = strchr(hfuzz->symbolsWhitelist[symbol], '*');
                if (wOff) {
                    /* Length checks are performed during input file parsing step */
                    len = wOff - hfuzz->symbolsWhitelist[symbol] - 1;
                }

                if (strncmp(funcs[frame].func, hfuzz->symbolsWhitelist[symbol], len) == 0) {
                    return funcs[frame].func;
                }
            }
        }
    }
    return NULL;
}<|MERGE_RESOLUTION|>--- conflicted
+++ resolved
@@ -24,11 +24,7 @@
 #include "common.h"
 #include "linux/unwind.h"
 
-<<<<<<< HEAD
-#include <string.h>
-=======
 #include <endian.h>
->>>>>>> 46df52a2
 #include <libunwind-ptrace.h>
 
 #include "log.h"
