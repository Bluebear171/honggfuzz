/*
 *
 * honggfuzz - architecture dependent code (LINUX)
 * -----------------------------------------
 *
 * Author: Robert Swiecki <swiecki@google.com>
 *
 * Copyright 2010-2015 by Google Inc. All Rights Reserved.
 *
 * Licensed under the Apache License, Version 2.0 (the "License"); you may
 * not use this file except in compliance with the License. You may obtain
 * a copy of the License at
 *
 * http://www.apache.org/licenses/LICENSE-2.0
 *
 * Unless required by applicable law or agreed to in writing, software
 * distributed under the License is distributed on an "AS IS" BASIS,
 * WITHOUT WARRANTIES OR CONDITIONS OF ANY KIND, either express or
 * implied. See the License for the specific language governing
 * permissions and limitations under the License.
 *
 */

#include "../common.h"
#include "../arch.h"

#include <arpa/inet.h>
#include <ctype.h>
#include <errno.h>
#include <fcntl.h>
#include <locale.h>
#include <net/if.h>
#include <net/route.h>
#include <netinet/in.h>
#include <netinet/ip.h>
#include <signal.h>
#include <stdio.h>
#include <stdlib.h>
#include <string.h>
#include <inttypes.h>
#include <setjmp.h>
#include <sys/cdefs.h>
#include <sys/personality.h>
#include <sys/ptrace.h>
#include <sys/prctl.h>
#include <sys/socket.h>
#include <sys/stat.h>
#include <sys/syscall.h>
#include <sys/time.h>
#include <sys/types.h>
#include <sys/user.h>
#include <sys/wait.h>
#include <time.h>
#include <unistd.h>
#include <sys/ioctl.h>
#include <sys/mman.h>
#include <sys/socket.h>
#include <sys/stat.h>
#include <sys/types.h>
#include <sys/utsname.h>

#include "../files.h"
#include "../log.h"
#include "../sancov.h"
#include "../subproc.h"
#include "../util.h"
#include "perf.h"
#include "ptrace_utils.h"

/* Size of remote pid cmdline char buffer */
#define _HF_PROC_CMDLINE_SZ 8192

static bool arch_ifaceUp(const char *ifacename)
{
    int sock = socket(AF_INET, SOCK_STREAM, IPPROTO_IP);
    if (sock == -1) {
        PLOG_E("socket(AF_INET, SOCK_STREAM, IPPROTO_IP)");
        return false;
    }

    struct ifreq ifr;
    memset(&ifr, '\0', sizeof(ifr));
    snprintf(ifr.ifr_name, IF_NAMESIZE, "%s", ifacename);

    if (ioctl(sock, SIOCGIFFLAGS, &ifr) == -1) {
        PLOG_E("ioctl(iface='%s', SIOCGIFFLAGS, IFF_UP)", ifacename);
        close(sock);
        return false;
    }

    ifr.ifr_flags |= (IFF_UP | IFF_RUNNING);

    if (ioctl(sock, SIOCSIFFLAGS, &ifr) == -1) {
        PLOG_E("ioctl(iface='%s', SIOCSIFFLAGS, IFF_UP|IFF_RUNNING)", ifacename);
        close(sock);
        return false;
    }

    close(sock);
    return true;
}

static inline bool arch_shouldAttach(honggfuzz_t * hfuzz, fuzzer_t * fuzzer)
{
    if (hfuzz->persistent && fuzzer->linux.attachedPid == fuzzer->pid) {
        return false;
    }
    if (hfuzz->linux.pid > 0 && fuzzer->linux.attachedPid == hfuzz->linux.pid) {
        return false;
    }
    return true;
}

static uint8_t arch_clone_stack[PTHREAD_STACK_MIN * 2];

static __thread jmp_buf env;

#if defined(__has_feature)
#if __has_feature(address_sanitizer)
__attribute__ ((no_sanitize("address"))) __attribute__ ((no_sanitize("memory")))
#endif                          /* if __has_feature(address_sanitizer) */
#endif                          /* if defined(__has_feature) */
static int arch_cloneFunc(void *arg UNUSED)
{
    longjmp(env, 1);
    abort();
    return 0;
}

/* Avoid problem with caching of PID/TID in glibc */
static pid_t arch_clone(uintptr_t flags)
{
    if (flags & CLONE_VM) {
        LOG_E("Cannot use clone(flags & CLONE_VM)");
        return -1;
    }

    if (setjmp(env) == 0) {
        void *stack_mid = &arch_clone_stack[sizeof(arch_clone_stack) / 2];
        /* Parent */
        return clone(arch_cloneFunc, stack_mid, flags, NULL, NULL, NULL);
    }
    /* Child */
    return 0;
}

pid_t arch_fork(honggfuzz_t * hfuzz, fuzzer_t * fuzzer UNUSED)
{
    pid_t pid = arch_clone(hfuzz->linux.cloneFlags | CLONE_UNTRACED | SIGCHLD);
    if (pid == -1) {
        return pid;
    }
    if (pid == 0) {
        if (hfuzz->linux.cloneFlags & CLONE_NEWNET) {
            if (arch_ifaceUp("lo") == false) {
                LOG_W("Cannot bring interface 'lo' up");
            }
        }
        return pid;
    }

    /* Parent */
    if (hfuzz->persistent) {
        struct f_owner_ex fown = {.type = F_OWNER_TID,.pid = syscall(__NR_gettid), };
        if (fcntl(fuzzer->persistentSock, F_SETOWN_EX, &fown)) {
            PLOG_F("fcntl(%d, F_SETOWN_EX)", fuzzer->persistentSock);
        }
        if (fcntl(fuzzer->persistentSock, F_SETSIG, SIGNAL_WAKE) == -1) {
            PLOG_F("fcntl(%d, F_SETSIG, SIGNAL_WAKE)", fuzzer->persistentSock);
        }
        if (fcntl(fuzzer->persistentSock, F_SETFL, O_ASYNC) == -1) {
            PLOG_F("fcntl(%d, F_SETFL, O_ASYNC)", fuzzer->persistentSock);
        }
        int sndbuf = (1024 * 1024 * 2); /* 2MiB */
        if (setsockopt(fuzzer->persistentSock, SOL_SOCKET, SO_SNDBUF, &sndbuf, sizeof(sndbuf)) ==
            -1) {
            LOG_W("Couldn't set FD send buffer to '%d' bytes", sndbuf);
        }
    }

    return pid;
}

bool arch_launchChild(honggfuzz_t * hfuzz, char *fileName)
{
    /*
     * Kill the children when fuzzer dies (e.g. due to Ctrl+C)
     */
    if (prctl(PR_SET_PDEATHSIG, (long)SIGKILL, 0L, 0L, 0L) == -1) {
        PLOG_E("prctl(PR_SET_PDEATHSIG, SIGKILL) failed");
        return false;
    }

    /*
     * Kill a process which corrupts its own heap (with ABRT)
     */
    if (setenv("MALLOC_CHECK_", "7", 0) == -1) {
        PLOG_E("setenv(MALLOC_CHECK_=7) failed");
        return false;
    }

    /*
     * Disable ASLR
     */
    if (hfuzz->linux.disableRandomization && personality(ADDR_NO_RANDOMIZE) == -1) {
        PLOG_E("personality(ADDR_NO_RANDOMIZE) failed");
        return false;
    }
#define ARGS_MAX 512
    char *args[ARGS_MAX + 2];
    char argData[PATH_MAX] = { 0 };
    int x = 0;

    for (x = 0; x < ARGS_MAX && hfuzz->cmdline[x]; x++) {
        if (!hfuzz->fuzzStdin && !hfuzz->persistent
            && strcmp(hfuzz->cmdline[x], _HF_FILE_PLACEHOLDER) == 0) {
            args[x] = (char *)fileName;
        } else if (!hfuzz->fuzzStdin && !hfuzz->persistent
                   && strstr(hfuzz->cmdline[x], _HF_FILE_PLACEHOLDER)) {
            const char *off = strstr(hfuzz->cmdline[x], _HF_FILE_PLACEHOLDER);
            snprintf(argData, PATH_MAX, "%.*s%s", (int)(off - hfuzz->cmdline[x]),
                     hfuzz->cmdline[x], fileName);
            args[x] = argData;
        } else {
            args[x] = hfuzz->cmdline[x];
        }
    }

    args[x++] = NULL;

    LOG_D("Launching '%s' on file '%s'", args[0], hfuzz->persistent ? "PERSISTENT_MODE" : fileName);

    /*
     * Wait for the ptrace to attach
     */
    if (hfuzz->persistent == false) {
        syscall(__NR_tkill, syscall(__NR_gettid), (uintptr_t) SIGSTOP);
    }

    execvp(args[0], args);

    PLOG_E("execvp('%s')", args[0]);

    return false;
}

static void arch_sigWake(int signo UNUSED)
{
}

static bool arch_setTimer(timer_t * timerid)
{
    /*
     * Kick in every 200ms, starting with the next second
     */
    const struct itimerspec ts = {
        .it_value = {.tv_sec = 0,.tv_nsec = 250000000,},
        .it_interval = {.tv_sec = 0,.tv_nsec = 250000000,},
    };
    if (timer_settime(*timerid, 0, &ts, NULL) == -1) {
        PLOG_E("timer_settime(arm) failed");
        timer_delete(*timerid);
        return false;
    }

    return true;
}

void arch_prepareChild(honggfuzz_t * hfuzz, fuzzer_t * fuzzer)
{
    pid_t ptracePid = (hfuzz->linux.pid > 0) ? hfuzz->linux.pid : fuzzer->pid;
    pid_t childPid = fuzzer->pid;

    if (arch_shouldAttach(hfuzz, fuzzer) == true) {
        if (arch_ptraceAttach(hfuzz, ptracePid) == false) {
            LOG_F("arch_ptraceAttach(pid=%d) failed", ptracePid);
        }
        fuzzer->linux.attachedPid = ptracePid;
    }

    /* A long-lived process could have already exited, and we wouldn't know */
    if (childPid != ptracePid && kill(ptracePid, 0) == -1) {
        if (hfuzz->linux.pidFile) {
            /* If pid from file, check again for cases of auto-restart daemons that update it */
            /*
             * TODO: Investigate if we need to delay here, so that target process has
             * enough time to restart. Tricky to answer since is target dependent.
             */
            if (files_readPidFromFile(hfuzz->linux.pidFile, &hfuzz->linux.pid) == false) {
                LOG_F("Failed to read new PID from file - abort");
            } else {
                if (kill(hfuzz->linux.pid, 0) == -1) {
                    PLOG_F("Liveness of PID %d read from file questioned - abort",
                           hfuzz->linux.pid);
                } else {
                    LOG_D("Monitor PID has been updated (pid=%d)", hfuzz->linux.pid);
                    ptracePid = hfuzz->linux.pid;
                }
            }
        }
    }

    if (arch_perfEnable(ptracePid, hfuzz, fuzzer) == false) {
        LOG_F("Couldn't enable perf counters for pid %d", ptracePid);
    }
    if (childPid != ptracePid) {
        if (arch_ptraceWaitForPidStop(childPid) == false) {
            LOG_F("PID: %d not in a stopped state", childPid);
        }
        if (kill(childPid, SIGCONT) == -1) {
            PLOG_F("Restarting PID: %d failed", childPid);
        }
    }
}

void arch_reapChild(honggfuzz_t * hfuzz, fuzzer_t * fuzzer)
{
    pid_t ptracePid = (hfuzz->linux.pid > 0) ? hfuzz->linux.pid : fuzzer->pid;
    pid_t childPid = fuzzer->pid;

    for (;;) {
        if (subproc_persistentModeRoundDone(hfuzz, fuzzer)) {
            break;
        }

        int status;
        pid_t pid = wait4(-1, &status, __WALL | __WNOTHREAD, NULL);
        if (pid == -1 && errno == EINTR) {
            subproc_checkTimeLimit(hfuzz, fuzzer);
            continue;
        }
        if (pid == -1 && errno == ECHILD) {
            LOG_D("No more processes to track");
            break;
        }
        if (pid == -1) {
            PLOG_F("wait4() failed");
        }

        char statusStr[4096];
        LOG_D("PID '%d' returned with status: %s", pid,
              subproc_StatusToStr(status, statusStr, sizeof(statusStr)));

        if (hfuzz->persistent && pid == fuzzer->persistentPid
            && (WIFEXITED(status) || WIFSIGNALED(status))) {
            arch_ptraceAnalyze(hfuzz, status, pid, fuzzer);
            fuzzer->persistentPid = 0;
            LOG_W("Persistent mode: PID %d exited with status: %s", pid,
                  subproc_StatusToStr(status, statusStr, sizeof(statusStr)));
            break;
        }
        if (ptracePid == childPid) {
            arch_ptraceAnalyze(hfuzz, status, pid, fuzzer);
            continue;
        }
        if (pid == childPid && (WIFEXITED(status) || WIFSIGNALED(status))) {
            break;
        }
        if (pid == childPid) {
            continue;
        }

        arch_ptraceAnalyze(hfuzz, status, pid, fuzzer);
    }

    if (hfuzz->enableSanitizers) {
        char crashReport[PATH_MAX] = { 0 };
        snprintf(crashReport, sizeof(crashReport), "%s/%s.%d", hfuzz->workDir, kLOGPREFIX,
                 ptracePid);
        if (files_exists(crashReport)) {
            if (fuzzer->backtrace) {
                unlink(crashReport);
            } else {
                LOG_W
                    ("Un-handled ASan report due to compiler-rt internal error - retry with '%s' (%s)",
                     crashReport, fuzzer->fileName);

<<<<<<< HEAD
                /*
                 * Manually set the exitcode to ASan to trigger report parsing  since it's
                 * the only report format supported yet
                 */
=======
                /* Try to parse report file */
>>>>>>> c2722eee
                arch_ptraceExitAnalyze(hfuzz, ptracePid, fuzzer);
            }
        }
    }

    arch_perfAnalyze(hfuzz, fuzzer);
    sancov_Analyze(hfuzz, fuzzer);
}

bool arch_archInit(honggfuzz_t * hfuzz)
{
    /* Use it to make %'d work */
    setlocale(LC_NUMERIC, "");

    if (hfuzz->dynFileMethod != _HF_DYNFILE_NONE) {
        unsigned long major = 0, minor = 0;
        char *p = NULL;

        /*
         * Check that Linux kernel is compatible
         *
         * Compatibility list:
         *  1) Perf exclude_callchain_kernel requires kernel >= 3.7
         *     TODO: Runtime logic to disable it for unsupported kernels
         *           if it doesn't affect perf counters processing
         *  2) If 'PERF_TYPE_HARDWARE' is not supported by kernel, ENOENT
         *     is returned from perf_event_open(). Unfortunately, no reliable
         *     way to detect it here. libperf exports some list functions,
         *     although small guarantees it's installed. Maybe a more targeted
         *     message at perf_event_open() error handling will help.
         *  3) Intel's PT and new Intel BTS format require kernel >= 4.1
         */
        unsigned long checkMajor = 3, checkMinor = 7;
        if ((hfuzz->dynFileMethod & _HF_DYNFILE_BTS_BLOCK) ||
            (hfuzz->dynFileMethod & _HF_DYNFILE_BTS_EDGE) ||
            (hfuzz->dynFileMethod & _HF_DYNFILE_IPT_BLOCK)) {
            checkMajor = 4;
            checkMinor = 1;
        }

        struct utsname uts;
        if (uname(&uts) == -1) {
            PLOG_F("uname() failed");
            return false;
        }

        p = uts.release;
        major = strtoul(p, &p, 10);
        if (*p++ != '.') {
            LOG_F("Unsupported kernel version (%s)", uts.release);
            return false;
        }

        minor = strtoul(p, &p, 10);
        if ((major < checkMajor) || ((major == checkMajor) && (minor < checkMinor))) {
            LOG_E("Kernel version '%s' not supporting chosen perf method", uts.release);
            return false;
        }

        if (arch_perfInit(hfuzz) == false) {
            return false;
        }
    }
#if defined(__ANDROID__) && defined(__arm__)
    /*
     * For ARM kernels running Android API <= 21, if fuzzing target links to
     * libcrypto (OpenSSL), OPENSSL_cpuid_setup initialization is triggering a
     * SIGILL/ILLOPC at armv7_tick() due to  "mrrc p15, #1, r0, r1, c14)" instruction.
     * Setups using BoringSSL (API >= 22) are not affected.
     */
    if (setenv("OPENSSL_armcap", OPENSSL_ARMCAP_ABI, 1) == -1) {
        PLOG_E("setenv(OPENSSL_armcap) failed");
        return false;
    }
#endif

    /* If read PID from file enable - read current value */
    if (hfuzz->linux.pidFile) {
        if (files_readPidFromFile(hfuzz->linux.pidFile, &hfuzz->linux.pid) == false) {
            LOG_E("Failed to read PID from file");
            return false;
        }
    }

    /* If remote pid, resolve command using procfs */
    if (hfuzz->linux.pid > 0) {
        char procCmd[PATH_MAX] = { 0 };
        snprintf(procCmd, sizeof(procCmd), "/proc/%d/cmdline", hfuzz->linux.pid);

        hfuzz->linux.pidCmd = malloc(_HF_PROC_CMDLINE_SZ * sizeof(char));
        if (!hfuzz->linux.pidCmd) {
            PLOG_E("malloc(%zu) failed", (size_t) _HF_PROC_CMDLINE_SZ);
            return false;
        }

        ssize_t sz = files_readFileToBufMax(procCmd, (uint8_t *) hfuzz->linux.pidCmd,
                                            _HF_PROC_CMDLINE_SZ - 1);
        if (sz < 1) {
            LOG_E("Couldn't read '%s'", procCmd);
            free(hfuzz->linux.pidCmd);
            return false;
        }

        /* Make human readable */
        for (size_t i = 0; i < ((size_t) sz - 1); i++) {
            if (hfuzz->linux.pidCmd[i] == '\0') {
                hfuzz->linux.pidCmd[i] = ' ';
            }
        }
        hfuzz->linux.pidCmd[sz] = '\0';
    }

    /* Updates the important signal array based on input args */
    arch_ptraceSignalsInit(hfuzz);

    /*
     * If sanitizer fuzzing enabled and SIGABRT is monitored (abort_on_error=1),
     * increase number of major frames, since top 7-9 frames will be occupied
     * with sanitizer runtime library & libc symbols
     */
    if (hfuzz->enableSanitizers && hfuzz->monitorSIGABRT) {
        hfuzz->linux.numMajorFrames = 14;
    }

    return true;
}

bool arch_archThreadInit(honggfuzz_t * hfuzz UNUSED, fuzzer_t * fuzzer)
{
    struct sigevent sevp = {
        .sigev_value.sival_ptr = &fuzzer->timerId,
        .sigev_signo = SIGNAL_WAKE,
        .sigev_notify = SIGEV_THREAD_ID | SIGEV_SIGNAL,
        ._sigev_un._tid = syscall(__NR_gettid),
    };
    if (timer_create(CLOCK_REALTIME, &sevp, &fuzzer->timerId) == -1) {
        PLOG_E("timer_create(CLOCK_REALTIME) failed");
        return false;
    }

    sigset_t mask;
    sigemptyset(&mask);
    struct sigaction sa = {
        .sa_handler = arch_sigWake,
        .sa_mask = mask,
        .sa_flags = 0,
        .sa_restorer = NULL,
    };

    sigset_t ss;
    sigemptyset(&ss);
    sigaddset(&ss, SIGNAL_WAKE);
    if (sigprocmask(SIG_UNBLOCK, &ss, NULL) != 0) {
        PLOG_F("pthread_sigmask(%d, SIG_UNBLOCK)", SIGNAL_WAKE);
    }
    if (sigaction(SIGNAL_WAKE, &sa, NULL) == -1) {
        PLOG_E("sigaction(SIGNAL_WAKE (%d)) failed", SIGNAL_WAKE);
        return false;
    }

    if (arch_setTimer(&(fuzzer->timerId)) == false) {
        LOG_F("Couldn't set timer");
    }

    return true;
}<|MERGE_RESOLUTION|>--- conflicted
+++ resolved
@@ -375,14 +375,7 @@
                     ("Un-handled ASan report due to compiler-rt internal error - retry with '%s' (%s)",
                      crashReport, fuzzer->fileName);
 
-<<<<<<< HEAD
-                /*
-                 * Manually set the exitcode to ASan to trigger report parsing  since it's
-                 * the only report format supported yet
-                 */
-=======
                 /* Try to parse report file */
->>>>>>> c2722eee
                 arch_ptraceExitAnalyze(hfuzz, ptracePid, fuzzer);
             }
         }
