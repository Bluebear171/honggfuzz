/*
 *
 * honggfuzz - architecture dependent code (LINUX/PTRACE)
 * -----------------------------------------
 *
 * Author: Robert Swiecki <swiecki@google.com>
 *
 * Copyright 2010-2015 by Google Inc. All Rights Reserved.
 *
 * Licensed under the Apache License, Version 2.0 (the "License"); you may
 * not use this file except in compliance with the License. You may obtain
 * a copy of the License at
 *
 * http://www.apache.org/licenses/LICENSE-2.0
 *
 * Unless required by applicable law or agreed to in writing, software
 * distributed under the License is distributed on an "AS IS" BASIS,
 * WITHOUT WARRANTIES OR CONDITIONS OF ANY KIND, either express or
 * implied. See the License for the specific language governing
 * permissions and limitations under the License.
 *
 */

#include "common.h"
#include "ptrace_utils.h"

#include <ctype.h>
#include <dirent.h>
#include <elf.h>
#include <endian.h>
#include <errno.h>
#include <fcntl.h>
#include <signal.h>
#include <stdio.h>
#include <stdlib.h>
#include <string.h>
#include <inttypes.h>
#include <sys/cdefs.h>
#include <sys/personality.h>
#include <sys/ptrace.h>
#include <sys/prctl.h>
#include <sys/resource.h>
#include <sys/stat.h>
#include <sys/time.h>
#include <sys/types.h>
#include <sys/uio.h>
#include <sys/user.h>
#include <sys/wait.h>
#include <time.h>
#include <unistd.h>

#include "files.h"
#include "linux/bfd.h"
#include "linux/unwind.h"
#include "log.h"
#include "util.h"

#if defined(__ANDROID__)
#include <linux/ptrace.h>
#include <asm/ptrace.h>         /* For pt_regs structs */
#include <sys/syscall.h>
#include "capstone.h"
#endif

#if defined(__i386__) || defined(__arm__) || defined(__powerpc__)
#define REG_TYPE uint32_t
#define REG_PM   PRIx32
#define REG_PD   "0x%08"
#elif defined(__x86_64__) || defined(__aarch64__) || defined(__powerpc64__)
#define REG_TYPE uint64_t
#define REG_PM   PRIx64
#define REG_PD   "0x%016"
#endif

/*
 * Size in characters required to store a string representation of a
 * register value (0xdeadbeef style))
 */
#define REGSIZEINCHAR   (2 * sizeof(REG_TYPE) + 3)

#if defined(__i386__) || defined(__x86_64__)
#define MAX_INSTR_SZ 16
#elif defined(__arm__) || defined(__powerpc__) || defined(__powerpc64__)
#define MAX_INSTR_SZ 4
#elif defined(__aarch64__)
#define MAX_INSTR_SZ 8
#endif

#if defined(__i386__) || defined(__x86_64__)
struct user_regs_struct_32 {
    uint32_t ebx;
    uint32_t ecx;
    uint32_t edx;
    uint32_t esi;
    uint32_t edi;
    uint32_t ebp;
    uint32_t eax;
    uint16_t ds, __ds;
    uint16_t es, __es;
    uint16_t fs, __fs;
    uint16_t gs, __gs;
    uint32_t orig_eax;
    uint32_t eip;
    uint16_t cs, __cs;
    uint32_t eflags;
    uint32_t esp;
    uint16_t ss, __ss;
};

struct user_regs_struct_64 {
    uint64_t r15;
    uint64_t r14;
    uint64_t r13;
    uint64_t r12;
    uint64_t bp;
    uint64_t bx;
    uint64_t r11;
    uint64_t r10;
    uint64_t r9;
    uint64_t r8;
    uint64_t ax;
    uint64_t cx;
    uint64_t dx;
    uint64_t si;
    uint64_t di;
    uint64_t orig_ax;
    uint64_t ip;
    uint64_t cs;
    uint64_t flags;
    uint64_t sp;
    uint64_t ss;
    uint64_t fs_base;
    uint64_t gs_base;
    uint64_t ds;
    uint64_t es;
    uint64_t fs;
    uint64_t gs;
};
#define HEADERS_STRUCT struct user_regs_struct_64
#endif                          /* defined(__i386__) || defined(__x86_64__) */

#if defined(__arm__) || defined(__aarch64__)
#ifndef ARM_lr
#ifdef __ANDROID__              /* Building with NDK headers */
#define ARM_lr uregs[14]
#else                           /* Building with glibc headers */
#define ARM_lr 14
#endif
#endif                          /* ARM_lr */
#ifndef ARM_pc
#ifdef __ANDROID__              /* Building with NDK headers */
#define ARM_pc uregs[15]
#else                           /* Building with glibc headers */
#define ARM_pc 15
#endif
#endif                          /* ARM_pc */
#ifndef ARM_cpsr
#ifdef __ANDROID__              /* Building with NDK headers */
#define ARM_cpsr uregs[16]
#else                           /* Building with glibc headers */
#define ARM_cpsr 16
#endif
#endif                          /* ARM_cpsr */
struct user_regs_struct_32 {
    uint32_t uregs[18];
};

struct user_regs_struct_64 {
    uint64_t regs[31];
    uint64_t sp;
    uint64_t pc;
    uint64_t pstate;
};
#define HEADERS_STRUCT struct user_regs_struct_64
#endif                          /* defined(__arm__) || defined(__aarch64__) */

#if defined(__powerpc64__) || defined(__powerpc__)
#define HEADERS_STRUCT struct pt_regs
struct user_regs_struct_32 {
    uint32_t gpr[32];
    uint32_t nip;
    uint32_t msr;
    uint32_t orig_gpr3;
    uint32_t ctr;
    uint32_t link;
    uint32_t xer;
    uint32_t ccr;
    uint32_t mq;
    uint32_t trap;
    uint32_t dar;
    uint32_t dsisr;
    uint32_t result;
    /*
     * elf.h's ELF_NGREG says it's 48 registers, so kernel fills it in
     * with some zeros
     */
    uint32_t zero0;
    uint32_t zero1;
    uint32_t zero2;
    uint32_t zero3;
};
struct user_regs_struct_64 {
    uint64_t gpr[32];
    uint64_t nip;
    uint64_t msr;
    uint64_t orig_gpr3;
    uint64_t ctr;
    uint64_t link;
    uint64_t xer;
    uint64_t ccr;
    uint64_t softe;
    uint64_t trap;
    uint64_t dar;
    uint64_t dsisr;
    uint64_t result;
    /*
     * elf.h's ELF_NGREG says it's 48 registers, so kernel fills it in
     * with some zeros
     */
    uint64_t zero0;
    uint64_t zero1;
    uint64_t zero2;
    uint64_t zero3;
};
#endif                          /* defined(__powerpc64__) || defined(__powerpc__) */

#ifdef __ANDROID__
#ifndef WIFCONTINUED
#define WIFCONTINUED(x) WEXITSTATUS(0)
#endif
#endif

#if defined(__ANDROID__)
#if defined(__NR_process_vm_readv)
static ssize_t honggfuzz_process_vm_readv(pid_t pid,
                                          const struct iovec *lvec,
                                          unsigned long liovcnt,
                                          const struct iovec *rvec,
                                          unsigned long riovcnt, unsigned long flags)
{
    return syscall(__NR_process_vm_readv, (uintptr_t) pid, lvec, (uintptr_t) liovcnt, rvec,
                   (uintptr_t) riovcnt, (uintptr_t) flags);
}

#define process_vm_readv honggfuzz_process_vm_readv
#else                           /* defined(__NR_process_vm_readv) */
#define process_vm_readv(...) (errno = ENOSYS, -1)
#endif                          /* !defined(__NR_process_vm_readv) */

// Naming compatibilities
#if !defined(PT_TRACE_ME)
#define PT_TRACE_ME PTRACE_TRACEME
#endif

#if !defined(PT_READ_I)
#define PT_READ_I PTRACE_PEEKTEXT
#endif

#if !defined(PT_READ_D)
#define PT_READ_D PTRACE_PEEKDATA
#endif

#if !defined(PT_READ_U)
#define PT_READ_U PTRACE_PEEKUSR
#endif

#if !defined(PT_WRITE_I)
#define PT_WRITE_I PTRACE_POKETEXT
#endif

#if !defined(PT_WRITE_D)
#define PT_WRITE_D PTRACE_POKEDATA
#endif

#if !defined(PT_WRITE_U)
#define PT_WRITE_U PTRACE_POKEUSR
#endif

#if !defined(PT_CONT)
#define PT_CONT PTRACE_CONT
#endif

#if !defined(PT_CONTINUE)
#define PT_CONTINUE PTRACE_CONT
#endif

#if !defined(PT_KILL)
#define PT_KILL PTRACE_KILL
#endif

#if !defined(PT_STEP)
#define PT_STEP PTRACE_SINGLESTEP
#endif

#if !defined(PT_GETFPREGS)
#define PT_GETFPREGS PTRACE_GETFPREGS
#endif

#if !defined(PT_ATTACH)
#define PT_ATTACH PTRACE_ATTACH
#endif

#if !defined(PT_DETACH)
#define PT_DETACH PTRACE_DETACH
#endif

#if !defined(PT_SYSCALL)
#define PT_SYSCALL PTRACE_SYSCALL
#endif

#if !defined(PT_SETOPTIONS)
#define PT_SETOPTIONS PTRACE_SETOPTIONS
#endif

#if !defined(PT_GETEVENTMSG)
#define PT_GETEVENTMSG PTRACE_GETEVENTMSG
#endif

#if !defined(PT_GETSIGINFO)
#define PT_GETSIGINFO PTRACE_GETSIGINFO
#endif

#if !defined(PT_SETSIGINFO)
#define PT_SETSIGINFO PTRACE_SETSIGINFO
#endif

/* 
 * Some Android ABIs don't implement PTRACE_GETREGS (e.g. aarch64)
 */
#if defined(PTRACE_GETREGS)
#define PTRACE_GETREGS_AVAILABLE 1
#else
#define PTRACE_GETREGS_AVAILABLE 0
#endif                          /* defined(PTRACE_GETREGS) */
#endif                          /* defined(__ANDROID__) */

/*  *INDENT-OFF* */
struct {
    const char *descr;
    bool important;
} arch_sigs[NSIG] = {
    [0 ... (NSIG - 1)].important = false,
    [0 ... (NSIG - 1)].descr = "UNKNOWN",

    [SIGTRAP].important = false,
    [SIGTRAP].descr = "SIGTRAP",

    [SIGILL].important = true,
    [SIGILL].descr = "SIGILL",

    [SIGFPE].important = true,
    [SIGFPE].descr = "SIGFPE",

    [SIGSEGV].important = true,
    [SIGSEGV].descr = "SIGSEGV",

    [SIGBUS].important = true,
    [SIGBUS].descr = "SIGBUS",

#if _HF_MONITOR_SIGABRT
    [SIGABRT].important = true,
#else
    [SIGABRT].important = false,
#endif
    [SIGABRT].descr = "SIGABRT"
};
/*  *INDENT-ON* */

#ifndef SI_FROMUSER
#define SI_FROMUSER(siptr)      ((siptr)->si_code <= 0)
#endif                          /* SI_FROMUSER */

static inline char *arch_sanCodeToStr(int exitCode)
{
    switch (exitCode) {
    case HF_MSAN_EXIT_CODE:
        return "MSAN";
        break;
    case HF_ASAN_EXIT_CODE:
        return "ASAN";
        break;
    case HF_UBSAN_EXIT_CODE:
        return "UBSAN";
        break;
    default:
        return "UNKNW";
        break;
    }
}

static size_t arch_getProcMem(pid_t pid, uint8_t * buf, size_t len, REG_TYPE pc)
{
    /*
     * Let's try process_vm_readv first
     */
    const struct iovec local_iov = {
        .iov_base = buf,
        .iov_len = len,
    };
    const struct iovec remote_iov = {
        .iov_base = (void *)(uintptr_t) pc,
        .iov_len = len,
    };
    if (process_vm_readv(pid, &local_iov, 1, &remote_iov, 1, 0) == (ssize_t) len) {
        return len;
    }
    // Debug if failed since it shouldn't happen very often
    PLOG_D("process_vm_readv() failed");

    /*
     * Ok, let's do it via ptrace() then.
     * len must be aligned to the sizeof(long)
     */
    int cnt = len / sizeof(long);
    size_t memsz = 0;

    for (int x = 0; x < cnt; x++) {
        uint8_t *addr = (uint8_t *) (uintptr_t) pc + (int)(x * sizeof(long));
        long ret = ptrace(PT_READ_D, pid, addr, NULL);

        if (errno != 0) {
            PLOG_W("Couldn't PT_READ_D on pid %d, addr: %p", pid, addr);
            break;
        }

        memsz += sizeof(long);
        memcpy(&buf[x * sizeof(long)], &ret, sizeof(long));
    }
    return memsz;
}

void arch_ptraceGetCustomPerf(honggfuzz_t * hfuzz, pid_t pid UNUSED, uint64_t * cnt UNUSED)
{
    if ((hfuzz->dynFileMethod & _HF_DYNFILE_CUSTOM) == 0) {
        return;
    }
#if defined(__i386__) || defined(__x86_64__)
    HEADERS_STRUCT regs;
    struct iovec pt_iov = {
        .iov_base = &regs,
        .iov_len = sizeof(regs),
    };

    if (ptrace(PTRACE_GETREGSET, pid, NT_PRSTATUS, &pt_iov) == -1L) {
        PLOG_D("ptrace(PTRACE_GETREGSET) failed");

        // If PTRACE_GETREGSET fails, try PTRACE_GETREGS if available
#if PTRACE_GETREGS_AVAILABLE
        if (ptrace(PTRACE_GETREGS, pid, 0, &regs)) {
            PLOG_D("ptrace(PTRACE_GETREGS) failed");
            LOG_W("ptrace PTRACE_GETREGSET & PTRACE_GETREGS failed to extract target registers");
            return;
        }
#else
        return;
#endif
    }

    /*
     * 32-bit
     */
    if (pt_iov.iov_len == sizeof(struct user_regs_struct_32)) {
        struct user_regs_struct_32 *r32 = (struct user_regs_struct_32 *)&regs;
        *cnt = (uint64_t) r32->gs;
        return;
    }

    /*
     * 64-bit
     */
    if (pt_iov.iov_len == sizeof(struct user_regs_struct_64)) {
        struct user_regs_struct_64 *r64 = (struct user_regs_struct_64 *)&regs;
        *cnt = (uint64_t) r64->gs_base;
        return;
    }

    LOG_W("Unknown registers structure size: '%zd'", pt_iov.iov_len);
#endif                          /* defined(__i386__) || defined(__x86_64__) */
}

static size_t arch_getPC(pid_t pid, REG_TYPE * pc, REG_TYPE * status_reg)
{
    /* 
     * Some old ARM android kernels are failing with PTRACE_GETREGS to extract
     * the correct register values if struct size is bigger than expected. As such the
     * 32/64-bit multiplexing trick is not working for them in case PTRACE_GETREGSET
     * fails or is not implemented. To cover such cases we explicitly define
     * the struct size to 32bit version for arm CPU.
     */
#if defined(__arm__)
    struct user_regs_struct_32 regs;
#else
    HEADERS_STRUCT regs;
#endif
    struct iovec pt_iov = {
        .iov_base = &regs,
        .iov_len = sizeof(regs),
    };

    if (ptrace(PTRACE_GETREGSET, pid, NT_PRSTATUS, &pt_iov) == -1L) {
        PLOG_D("ptrace(PTRACE_GETREGSET) failed");

        // If PTRACE_GETREGSET fails, try PTRACE_GETREGS if available
#if PTRACE_GETREGS_AVAILABLE
        if (ptrace(PTRACE_GETREGS, pid, 0, &regs)) {
            PLOG_D("ptrace(PTRACE_GETREGS) failed");
            LOG_W("ptrace PTRACE_GETREGSET & PTRACE_GETREGS failed to extract target registers");
            return 0;
        }
#else
        return 0;
#endif
    }
#if defined(__i386__) || defined(__x86_64__)
    /*
     * 32-bit
     */
    if (pt_iov.iov_len == sizeof(struct user_regs_struct_32)) {
        struct user_regs_struct_32 *r32 = (struct user_regs_struct_32 *)&regs;
        *pc = r32->eip;
        *status_reg = r32->eflags;
        return pt_iov.iov_len;
    }

    /*
     * 64-bit
     */
    if (pt_iov.iov_len == sizeof(struct user_regs_struct_64)) {
        struct user_regs_struct_64 *r64 = (struct user_regs_struct_64 *)&regs;
        *pc = r64->ip;
        *status_reg = r64->flags;
        return pt_iov.iov_len;
    }
    LOG_W("Unknown registers structure size: '%zd'", pt_iov.iov_len);
    return 0;
#endif                          /* defined(__i386__) || defined(__x86_64__) */

#if defined(__arm__) || defined(__aarch64__)
    /*
     * 32-bit
     */
    if (pt_iov.iov_len == sizeof(struct user_regs_struct_32)) {
        struct user_regs_struct_32 *r32 = (struct user_regs_struct_32 *)&regs;
#ifdef __ANDROID__
        *pc = r32->ARM_pc;
        *status_reg = r32->ARM_cpsr;
#else
        *pc = r32->uregs[ARM_pc];
        *status_reg = r32->uregs[ARM_cpsr];
#endif
        return pt_iov.iov_len;
    }

    /*
     * 64-bit
     */
    if (pt_iov.iov_len == sizeof(struct user_regs_struct_64)) {
        struct user_regs_struct_64 *r64 = (struct user_regs_struct_64 *)&regs;
        *pc = r64->pc;
        *status_reg = r64->pstate;
        return pt_iov.iov_len;
    }
    LOG_W("Unknown registers structure size: '%zd'", pt_iov.iov_len);
    return 0;
#endif                          /* defined(__arm__) || defined(__aarch64__) */

#if defined(__powerpc64__) || defined(__powerpc__)
    /*
     * 32-bit
     */
    if (pt_iov.iov_len == sizeof(struct user_regs_struct_32)) {
        struct user_regs_struct_32 *r32 = (struct user_regs_struct_32 *)&regs;
        *pc = r32->nip;
        return pt_iov.iov_len;
    }

    /*
     * 64-bit
     */
    if (pt_iov.iov_len == sizeof(struct user_regs_struct_64)) {
        struct user_regs_struct_64 *r64 = (struct user_regs_struct_64 *)&regs;
        *pc = r64->nip;
        return pt_iov.iov_len;
    }

    LOG_W("Unknown registers structure size: '%zd'", pt_iov.iov_len);
    return 0;
#endif                          /* defined(__powerpc64__) || defined(__powerpc__) */

    LOG_D("Unknown/unsupported CPU architecture");
    return 0;
}

#if defined(__arm__) || defined(__aarch64__)
static size_t arch_getLR(pid_t pid, REG_TYPE * lr)
{
    /* 
     * Some old ARM android kernels are failing with PTRACE_GETREGS to extract
     * the correct register values if struct size is bigger than expected. As such the
     * 32/64-bit multiplexing trick is not working for them in case PTRACE_GETREGSET
     * fails or is not implemented. To cover such cases we explicitly define
     * the struct size to 32bit version for arm CPU.
     */
#if defined(__arm__)
    struct user_regs_struct_32 regs;
#else
    HEADERS_STRUCT regs;
#endif
    struct iovec pt_iov = {
        .iov_base = &regs,
        .iov_len = sizeof(regs),
    };

    if (ptrace(PTRACE_GETREGSET, pid, NT_PRSTATUS, &pt_iov) == -1L) {
        PLOG_D("ptrace(PTRACE_GETREGSET) failed");

        /* If PTRACE_GETREGSET fails, try PTRACE_GETREGS if available */
#if PTRACE_GETREGS_AVAILABLE
        if (ptrace(PTRACE_GETREGS, pid, 0, &regs)) {
            PLOG_D("ptrace(PTRACE_GETREGS) failed");
            LOG_W("ptrace PTRACE_GETREGSET & PTRACE_GETREGS failed to extract target registers");
            return 0;
        }
#else
        return 0;
#endif
    }

    /*
     * 32-bit
     */
    if (pt_iov.iov_len == sizeof(struct user_regs_struct_32)) {
        struct user_regs_struct_32 *r32 = (struct user_regs_struct_32 *)&regs;
#ifdef __ANDROID__
        *lr = r32->ARM_lr;
#else
        *lr = r32->uregs[ARM_lr];
#endif
        return pt_iov.iov_len;
    }

    /*
     * 64-bit
     */
    if (pt_iov.iov_len == sizeof(struct user_regs_struct_64)) {
        struct user_regs_struct_64 *r64 = (struct user_regs_struct_64 *)&regs;
        *lr = r64->regs[30];
        return pt_iov.iov_len;
    }
    LOG_W("Unknown registers structure size: '%zd'", pt_iov.iov_len);
    return 0;
}
#endif

static void arch_getInstrStr(pid_t pid, REG_TYPE * pc, char *instr)
{
    /*
     * We need a value aligned to 8
     * which is sizeof(long) on 64bit CPU archs (on most of them, I hope;)
     */
    uint8_t buf[MAX_INSTR_SZ];
    size_t memsz;
    REG_TYPE status_reg = 0;

    snprintf(instr, _HF_INSTR_SZ, "%s", "[UNKNOWN]");

    size_t pcRegSz = arch_getPC(pid, pc, &status_reg);
    if (!pcRegSz) {
        LOG_W("Current architecture not supported for disassembly");
        return;
    }

    if ((memsz = arch_getProcMem(pid, buf, sizeof(buf), *pc)) == 0) {
        snprintf(instr, _HF_INSTR_SZ, "%s", "[NOT_MMAPED]");
        return;
    }
#if !defined(__ANDROID__)
    arch_bfdDisasm(pid, buf, memsz, instr);
#else
    cs_arch arch;
    cs_mode mode;
#if defined(__arm__) || defined(__aarch64__)
    arch = (pcRegSz == sizeof(struct user_regs_struct_64)) ? CS_ARCH_ARM64 : CS_ARCH_ARM;
    if (arch == CS_ARCH_ARM) {
        mode = (status_reg & 0x20) ? CS_MODE_THUMB : CS_MODE_ARM;
    } else {
        mode = CS_MODE_ARM;
    }
#elif defined(__i386__) || defined(__x86_64__)
    arch = CS_ARCH_X86;
    mode = (pcRegSz == sizeof(struct user_regs_struct_64)) ? CS_MODE_64 : CS_MODE_32;
#else
    LOG_E("Unknown/Unsupported Android CPU architecture");
#endif

    csh handle;
    cs_err err = cs_open(arch, mode, &handle);
    if (err != CS_ERR_OK) {
        LOG_W("Capstone initialization failed: '%s'", cs_strerror(err));
        return;
    }

    cs_insn *insn;
    size_t count = cs_disasm(handle, buf, sizeof(buf), *pc, 0, &insn);

    if (count < 1) {
        LOG_W("Couldn't disassemble the assembler instructions' stream: '%s'",
              cs_strerror(cs_errno(handle)));
        cs_close(&handle);
        return;
    }

    snprintf(instr, _HF_INSTR_SZ, "%s %s", insn[0].mnemonic, insn[0].op_str);
    cs_free(insn, count);
    cs_close(&handle);
#endif                          /* defined(__ANDROID__) */

    for (int x = 0; instr[x] && x < _HF_INSTR_SZ; x++) {
        if (instr[x] == '/' || instr[x] == '\\' || isspace(instr[x])
            || !isprint(instr[x])) {
            instr[x] = '_';
        }
    }

    return;
}

static void arch_hashCallstack(honggfuzz_t * hfuzz, fuzzer_t * fuzzer, funcs_t * funcs,
                               size_t funcCnt, bool enableMasking)
{
    uint64_t hash = 0;
    for (size_t i = 0; i < funcCnt && i < hfuzz->numMajorFrames; i++) {
        /*
         * Convert PC to char array to be compatible with hash function
         */
        char pcStr[REGSIZEINCHAR] = { 0 };
        snprintf(pcStr, REGSIZEINCHAR, REG_PD REG_PM, (REG_TYPE) (long)funcs[i].pc);

        /*
         * Hash the last three nibbles
         */
        hash ^= util_hash(&pcStr[strlen(pcStr) - 3], 3);
    }

    /*
     * If only one frame, hash is not safe to be used for uniqueness. We mask it
     * here with a constant prefix, so analyzers can pick it up and create filenames
     * accordingly. 'enableMasking' is controlling masking for cases where it should
     * not be enabled (e.g. fuzzer worker is from verifier).
     */
    if (enableMasking && funcCnt == 1) {
        hash |= _HF_SINGLE_FRAME_MASK;
    }
    fuzzer->backtrace = hash;
}

static void
arch_ptraceGenerateReport(pid_t pid, fuzzer_t * fuzzer, funcs_t * funcs, size_t funcCnt,
                          siginfo_t * si, const char *instr)
{
    fuzzer->report[0] = '\0';
    util_ssnprintf(fuzzer->report, sizeof(fuzzer->report), "ORIG_FNAME: %s\n",
                   fuzzer->origFileName);
    util_ssnprintf(fuzzer->report, sizeof(fuzzer->report), "FUZZ_FNAME: %s\n",
                   fuzzer->crashFileName);
    util_ssnprintf(fuzzer->report, sizeof(fuzzer->report), "PID: %d\n", pid);
    util_ssnprintf(fuzzer->report, sizeof(fuzzer->report), "SIGNAL: %s (%d)\n",
                   arch_sigs[si->si_signo].descr, si->si_signo);
    util_ssnprintf(fuzzer->report, sizeof(fuzzer->report), "FAULT ADDRESS: %p\n",
                   SI_FROMUSER(si) ? NULL : si->si_addr);
    util_ssnprintf(fuzzer->report, sizeof(fuzzer->report), "INSTRUCTION: %s\n", instr);
    util_ssnprintf(fuzzer->report, sizeof(fuzzer->report), "STACK HASH: %016llx\n",
                   fuzzer->backtrace);
    util_ssnprintf(fuzzer->report, sizeof(fuzzer->report), "STACK:\n");
    for (size_t i = 0; i < funcCnt; i++) {
#ifdef __HF_USE_CAPSTONE__
        util_ssnprintf(fuzzer->report, sizeof(fuzzer->report), " <" REG_PD REG_PM "> ",
                       (REG_TYPE) (long)funcs[i].pc, funcs[i].func, funcs[i].line);
        if (funcs[i].func[0] != '\0')
            util_ssnprintf(fuzzer->report, sizeof(fuzzer->report), "[%s + 0x%x]\n",
                           funcs[i].func, funcs[i].line);
        else
            util_ssnprintf(fuzzer->report, sizeof(fuzzer->report), "[]\n");
#else
        util_ssnprintf(fuzzer->report, sizeof(fuzzer->report), " <" REG_PD REG_PM "> [%s():%u]\n",
                       (REG_TYPE) (long)funcs[i].pc, funcs[i].func, funcs[i].line);
#endif
    }

    // libunwind is not working for 32bit targets in 64bit systems
#if defined(__aarch64__)
    if (funcCnt == 0) {
        util_ssnprintf(fuzzer->report, sizeof(fuzzer->report), " !ERROR: If 32bit fuzz target"
                       " in aarch64 system, try ARM 32bit build\n");
    }
#endif

    return;
}

static void arch_ptraceAnalyzeData(honggfuzz_t * hfuzz, pid_t pid, fuzzer_t * fuzzer)
{
    REG_TYPE pc = 0, status_reg = 0;
    size_t pcRegSz = arch_getPC(pid, &pc, &status_reg);
    if (!pcRegSz) {
        LOG_W("ptrace arch_getPC failed");
        return;
    }

    /*
     * Unwind and resolve symbols
     */
    /*  *INDENT-OFF* */
    funcs_t funcs[_HF_MAX_FUNCS] = {
        [0 ... (_HF_MAX_FUNCS - 1)].pc = NULL,
        [0 ... (_HF_MAX_FUNCS - 1)].line = 0,
        [0 ... (_HF_MAX_FUNCS - 1)].func = {'\0'}
        ,
    };
    /*  *INDENT-ON* */

#if !defined(__ANDROID__)
    size_t funcCnt = arch_unwindStack(pid, funcs);
    arch_bfdResolveSyms(pid, funcs, funcCnt);
#else
    size_t funcCnt = arch_unwindStack(pid, funcs);
#endif

    /* 
     * If unwinder failed (zero frames), use PC from ptrace GETREGS if not zero. 
     * If PC reg zero return and callers should handle zero hash case.
     */
    if (funcCnt == 0) {
        if (pc) {
            /* Manually update major frame PC & frames counter */
            funcs[0].pc = (void *)pc;
            funcCnt = 1;
        } else {
            return;
        }
    }

    /*
     * Calculate backtrace callstack hash signature
     */
<<<<<<< HEAD
    arch_hashCallstack(fuzzer, funcs, funcCnt, false);

    /* 
     * Special handling for single frame crashes. If ARM/ARM64 CPU link register
     * is also included into callstack hash aiming to filter duplicates.
     */
#if defined(__arm__) || defined(__aarch64__)
    if (funcCnt == 1) {
        /* Get link register */
        REG_TYPE lr = 0;
        if (!arch_getLR(pid, &lr)) {
            LOG_W("Failed to get link register");
            return;
        }

        /* Convert to string & add to hash the last three nibbles */
        char lrStr[REGSIZEINCHAR] = { 0 };
        snprintf(lrStr, REGSIZEINCHAR, REG_PD REG_PM, (REG_TYPE) (long)lr);
        fuzzer->backtrace ^= util_hash(&lrStr[strlen(lrStr) - 3], 3);
    }
#endif
=======
    arch_hashCallstack(hfuzz, fuzzer, funcs, funcCnt, false);
>>>>>>> aeb4c4c2
}

static void arch_ptraceSaveData(honggfuzz_t * hfuzz, pid_t pid, fuzzer_t * fuzzer)
{
    REG_TYPE pc = 0;

    /* Local copy since flag is overridden for some crashes */
    bool saveUnique = hfuzz->saveUnique;

    char instr[_HF_INSTR_SZ] = "\x00";
    siginfo_t si;
    bzero(&si, sizeof(si));

    if (ptrace(PT_GETSIGINFO, pid, 0, &si) == -1) {
        PLOG_W("Couldn't get siginfo for pid %d", pid);
    }

    arch_getInstrStr(pid, &pc, instr);

    LOG_D("Pid: %d, signo: %d, errno: %d, code: %d, addr: %p, pc: %"
          REG_PM ", instr: '%s'", pid, si.si_signo, si.si_errno, si.si_code, si.si_addr, pc, instr);

    if (!SI_FROMUSER(&si) && pc && si.si_addr < hfuzz->ignoreAddr) {
        LOG_I("'%s' is interesting (%s), but the si.si_addr is %p (below %p), skipping",
              fuzzer->fileName, arch_sigs[si.si_signo].descr, si.si_addr, hfuzz->ignoreAddr);
        return;
    }

    /*
     * Unwind and resolve symbols
     */
    /*  *INDENT-OFF* */
    funcs_t funcs[_HF_MAX_FUNCS] = {
        [0 ... (_HF_MAX_FUNCS - 1)].pc = NULL,
        [0 ... (_HF_MAX_FUNCS - 1)].line = 0,
        [0 ... (_HF_MAX_FUNCS - 1)].func = {'\0'}
        ,
    };
    /*  *INDENT-ON* */

#if !defined(__ANDROID__)
    size_t funcCnt = arch_unwindStack(pid, funcs);
    arch_bfdResolveSyms(pid, funcs, funcCnt);
#else
    size_t funcCnt = arch_unwindStack(pid, funcs);
#endif

    /* 
     * If unwinder failed (zero frames), use PC from ptrace GETREGS if not zero. 
     * If PC reg zero, temporarily disable uniqueness flag since callstack
     * hash will be also zero, thus not safe for unique decisions.
     */
    if (funcCnt == 0) {
        if (pc) {
            /* Manually update major frame PC & frames counter */
            funcs[0].pc = (void *)pc;
            funcCnt = 1;
        } else {
            saveUnique = false;
        }
    }

    /* 
     * Temp local copy of previous backtrace value in case worker hit crashes into multiple
     * tids for same target master thread. Will be 0 for first crash against target.
     */
    uint64_t oldBacktrace = fuzzer->backtrace;

    /*
     * Calculate backtrace callstack hash signature
     */
    arch_hashCallstack(hfuzz, fuzzer, funcs, funcCnt, saveUnique);

    /*
     * If fuzzing with sanitizer coverage feedback increase crashes counter used
     * as metric for dynFile evolution
     */
    if (hfuzz->useSanCov) {
        fuzzer->sanCovCnts.crashesCnt++;
    }

    /* Special handling for single frame crashes. For non ARM targets, disable
     * uniqueness for this crash to always save (timestamp will be added to 
     * the filename). If ARM/ARM64 CPU link register is also included into
     * callstack hash aiming to filter duplicates.
     */
    if (saveUnique && (funcCnt == 1)) {
#if defined(__arm__) || defined(__aarch64__)
        /* Get link register */
        REG_TYPE lr = 0;
        if (!arch_getLR(pid, &lr) || lr == 0) {
            LOG_W("Failed to get link register");

            /* In case of error disable unique flag for this case too */
            saveUnique = false;
        }

        /* Convert to string & add to hash the last three nibbles */
        char lrStr[REGSIZEINCHAR] = { 0 };
        snprintf(lrStr, REGSIZEINCHAR, REG_PD REG_PM, (REG_TYPE) (long)lr);
        fuzzer->backtrace ^= util_hash(&lrStr[strlen(lrStr) - 3], 3);
#else
        saveUnique = false;
#endif
    }

    /* 
     * If worker crashFileName member is set, it means that a tid has already crashed
     * from target master thread.
     */
    if (fuzzer->crashFileName[0] != '\0') {
        LOG_D("Multiple crashes detected from worker against attached tids group");

        /*
         * If stackhashes match, don't re-analyze. This will avoid duplicates
         * and prevent verifier from running multiple passes. Depth of check is
         * always 1 (last backtrace saved only per target iteration).
         */
        if (oldBacktrace == fuzzer->backtrace) {
            return;
        }
    }

    /* Increase global crashes counter */
    __sync_fetch_and_add(&hfuzz->crashesCnt, 1UL);

    /* 
     * Check if stackhash is blacklisted
     */
    if (hfuzz->blacklist
        && (fastArray64Search(hfuzz->blacklist, hfuzz->blacklistCnt, fuzzer->backtrace) != -1)) {
        LOG_I("Blacklisted stack hash '%" PRIx64 "', skipping", fuzzer->backtrace);
        __sync_fetch_and_add(&hfuzz->blCrashesCnt, 1UL);
        return;
    }

    /* If non-blacklisted crash detected, zero set two MSB */
    __sync_fetch_and_and(&hfuzz->dynFileIterExpire, _HF_DYNFILE_SUB_MASK);

    void *sig_addr = si.si_addr;
    if (hfuzz->disableRandomization == false) {
        pc = 0UL;
        sig_addr = NULL;
    }

    /* User-induced signals don't set si.si_addr */
    if (SI_FROMUSER(&si)) {
        sig_addr = NULL;
    }

    /* If dry run mode, copy file with same name into workspace */
    if (hfuzz->flipRate == 0.0L && hfuzz->useVerifier) {
        snprintf(fuzzer->crashFileName, sizeof(fuzzer->crashFileName), "%s/%s",
                 hfuzz->workDir, fuzzer->origFileName);
    } else if (saveUnique) {
        snprintf(fuzzer->crashFileName, sizeof(fuzzer->crashFileName),
                 "%s/%s.PC.%" REG_PM ".STACK.%" PRIx64 ".CODE.%d.ADDR.%p.INSTR.%s.%s",
                 hfuzz->workDir, arch_sigs[si.si_signo].descr, pc, fuzzer->backtrace,
                 si.si_code, sig_addr, instr, hfuzz->fileExtn);
    } else {
        char localtmstr[PATH_MAX];
        util_getLocalTime("%F.%H:%M:%S", localtmstr, sizeof(localtmstr), time(NULL));
        snprintf(fuzzer->crashFileName, sizeof(fuzzer->crashFileName),
                 "%s/%s.PC.%" REG_PM ".STACK.%" PRIx64 ".CODE.%d.ADDR.%p.INSTR.%s.%s.%d.%s",
                 hfuzz->workDir, arch_sigs[si.si_signo].descr, pc, fuzzer->backtrace,
                 si.si_code, sig_addr, instr, localtmstr, pid, hfuzz->fileExtn);
    }

    bool dstFileExists = false;
    if (files_copyFile(fuzzer->fileName, fuzzer->crashFileName, &dstFileExists)) {
        LOG_I("Ok, that's interesting, saved '%s' as '%s'", fuzzer->fileName,
              fuzzer->crashFileName);
        __sync_fetch_and_add(&hfuzz->uniqueCrashesCnt, 1UL);

        /* If unique crash found, reset dynFile counter */
        __sync_fetch_and_and(&hfuzz->dynFileIterExpire, 0UL);
    } else {
        if (dstFileExists) {
            LOG_I("It seems that '%s' already exists, skipping", fuzzer->crashFileName);

            // Clear filename so that verifier can understand we hit a duplicate
            memset(fuzzer->crashFileName, 0, sizeof(fuzzer->crashFileName));
        } else {
            LOG_E("Couldn't copy '%s' to '%s'", fuzzer->fileName, fuzzer->crashFileName);
        }

        /* Don't bother generating reports for duplicate or non-saved crashes */
        return;
    }

    arch_ptraceGenerateReport(pid, fuzzer, funcs, funcCnt, &si, instr);
}

static int arch_parseAsanReport(honggfuzz_t * hfuzz, pid_t pid, funcs_t * funcs, void **crashAddr,
                                char **op)
{
    char crashReport[PATH_MAX] = { 0 };
    snprintf(crashReport, sizeof(crashReport), "%s/%s.%d", hfuzz->workDir, kLOGPREFIX, pid);

    FILE *fReport = fopen(crashReport, "rb");
    if (fReport == NULL) {
        PLOG_D("Couldn't open '%s' - R/O mode", crashReport);
        return -1;
    }

    char header[35] = { 0 };
    snprintf(header, sizeof(header), "==%d==ERROR: AddressSanitizer:", pid);
    size_t headerSz = strlen(header);
    bool headerFound = false;

    uint8_t frameIdx = 0;
    char framePrefix[5] = { 0 };
    snprintf(framePrefix, sizeof(framePrefix), "#%" PRIu8, frameIdx);

    char *lineptr = NULL, *cAddr = NULL;
    size_t n = 0;
    for (;;) {
        if (getline(&lineptr, &n, fReport) == -1) {
            break;
        }

        /* First step is to identify header */
        if (headerFound == false) {
            if ((strlen(lineptr) > headerSz) && (strncmp(header, lineptr, headerSz) == 0)) {
                headerFound = true;

                /* Parse crash address */
                cAddr = strstr(lineptr, "address 0x");
                if (cAddr) {
                    cAddr = cAddr + strlen("address ");
                    char *endOff = strchr(cAddr, ' ');
                    cAddr[endOff - cAddr] = '\0';
                    *crashAddr = (void *)((size_t) strtoull(cAddr, NULL, 16));
                } else {
                    *crashAddr = 0x0;
                }
            }
            continue;
        } else {
            char *pLineLC = lineptr;
            /* Trim leading spaces */
            while (*pLineLC != '\0' && isspace(*pLineLC)) {
                ++pLineLC;
            }

            /* Separator for crash thread stack trace is an empty line (after trmming \n */
            if ((*pLineLC == '\0') && (frameIdx != 0)) {
                break;
            }

            /* Basic length checks */
            if (strlen(pLineLC) < 10) {
                continue;
            }

            /* If available parse the type of error (READ/WRITE) */
            if (cAddr && strstr(pLineLC, cAddr)) {
                if (strncmp(pLineLC, "READ", 4) == 0) {
                    *op = "READ";
                } else if (strncmp(pLineLC, "WRITE", 5) == 0) {
                    *op = "WRITE";
                }
                cAddr = NULL;
            }

            /* Check for crash thread frames */
            if (strncmp(pLineLC, framePrefix, strlen(framePrefix)) == 0) {
                /* Abort if max depth */
                if (frameIdx >= _HF_MAX_FUNCS) {
                    break;
                }

                /* 
                 * Frames have following format:
                 #0 0xaa860177  (/system/lib/libc.so+0x196177)
                 */
                char *savePtr = NULL;
                strtok_r(pLineLC, " ", &savePtr);
                funcs[frameIdx].pc =
                    (void *)((size_t) strtoull(strtok_r(NULL, " ", &savePtr), NULL, 16));

                /* DSO & code offset parsing */
                char *targetStr = strtok_r(NULL, " ", &savePtr);
                char *startOff = strchr(targetStr, '(') + 1;
                char *plusOff = strchr(targetStr, '+');
                char *endOff = strrchr(targetStr, ')');
                targetStr[endOff - startOff] = '\0';
                if ((startOff == NULL) || (endOff == NULL) || (plusOff == NULL)) {
                    LOG_D("Invalid ASan report entry (%s)", lineptr);
                } else {
                    size_t dsoSz = MIN(sizeof(funcs[frameIdx].func), (size_t) (plusOff - startOff));
                    memcpy(funcs[frameIdx].func, startOff, dsoSz);
                    char *codeOff = targetStr + (plusOff - startOff) + 1;
                    funcs[frameIdx].line = strtoull(codeOff, NULL, 16);
                }

                frameIdx++;
                snprintf(framePrefix, sizeof(framePrefix), "#%" PRIu8, frameIdx);
            }
        }
    }

    fclose(fReport);
    free(lineptr);
    unlink(crashReport);
    return frameIdx;
}

/*
 * Special book keeping for cases where crashes are detected based on exitcode and not
 * a raised signal. Such case is the ASan fuzzing for Android. Crash file name maintains
 * the same format for compatibility with post campaign tools.
 */
static void arch_ptraceExitSaveData(honggfuzz_t * hfuzz, pid_t pid, fuzzer_t * fuzzer, int exitCode)
{
    REG_TYPE pc = 0;
    void *crashAddr = 0;
    char *op = "UNKNOWN";

    /* Save only the first hit for each worker */
    if (fuzzer->crashFileName[0] != '\0') {
        return;
    }

    /* Increase global crashes counter */
    __sync_fetch_and_add(&hfuzz->crashesCnt, 1UL);
    __sync_fetch_and_and(&hfuzz->dynFileIterExpire, _HF_DYNFILE_SUB_MASK);

    /*
     * If fuzzing with sanitizer coverage feedback increase crashes counter used
     * as metric for dynFile evolution
     */
    if (hfuzz->useSanCov) {
        fuzzer->sanCovCnts.crashesCnt++;
    }

    /* Get sanitizer string tag based on exitcode */
    const char *sanStr = arch_sanCodeToStr(exitCode);

    /* If sanitizer produces reports with stack traces (e.g. ASan), they're parsed manually */
    int funcCnt = 0;

    /*  *INDENT-OFF* */
    funcs_t funcs[_HF_MAX_FUNCS] = {
        [0 ... (_HF_MAX_FUNCS - 1)].pc = NULL,
        [0 ... (_HF_MAX_FUNCS - 1)].line = 0,
        [0 ... (_HF_MAX_FUNCS - 1)].func = {'\0'}
        ,
    };
    /*  *INDENT-ON* */

    /* If ASan crash, parse report */
    if (exitCode == HF_ASAN_EXIT_CODE) {
        funcCnt = arch_parseAsanReport(hfuzz, pid, funcs, &crashAddr, &op);

        /* 
         * -1 error indicates a file not found for report. This is expected to happen often since
         * ASan report is generated once for crashing TID. Ptrace arch is not guaranteed to parse
         * that TID first. Not setting the 'crashFileName' variable will ensure that this branch
         * is executed again for all TIDs until the matching report is found
         */
        if (funcCnt == -1) {
            return;
        }

        /* Since crash address is available, apply ignoreAddr filters */
        if (crashAddr < hfuzz->ignoreAddr) {
            LOG_I("'%s' is interesting, but the crash addr is %p (below %p), skipping",
                  fuzzer->fileName, crashAddr, hfuzz->ignoreAddr);
            return;
        }

        /* If frames successfully recovered, calculate stack hash & populate crash PC */
        arch_hashCallstack(hfuzz, fuzzer, funcs, funcCnt, false);
        pc = (uintptr_t) funcs[0].pc;

        /* Since stack hash is available apply blacklist filters */
        if (hfuzz->blacklist
            && (fastArray64Search(hfuzz->blacklist, hfuzz->blacklistCnt, fuzzer->backtrace) !=
                -1)) {
            LOG_I("Blacklisted stack hash '%" PRIx64 "', skipping", fuzzer->backtrace);
            __sync_fetch_and_add(&hfuzz->blCrashesCnt, 1UL);
            return;
        }
    }

    /* If dry run mode, copy file with same name into workspace */
    if (hfuzz->flipRate == 0.0L && hfuzz->useVerifier) {
        snprintf(fuzzer->crashFileName, sizeof(fuzzer->crashFileName), "%s/%s",
                 hfuzz->workDir, fuzzer->origFileName);
    } else {
        /* Keep the crashes file name format identical */
        if (fuzzer->backtrace != 0ULL && hfuzz->saveUnique) {
            snprintf(fuzzer->crashFileName, sizeof(fuzzer->crashFileName),
                     "%s/%s.PC.%" REG_PM ".STACK.%" PRIx64 ".CODE.%s.ADDR.%p.INSTR.%s.%s",
                     hfuzz->workDir, sanStr, pc, fuzzer->backtrace,
                     op, crashAddr, "[UNKNOWN]", hfuzz->fileExtn);
        } else {
            /* If no stack hash available, all crashes treated as unique */
            char localtmstr[PATH_MAX];
            util_getLocalTime("%F.%H:%M:%S", localtmstr, sizeof(localtmstr), time(NULL));
            snprintf(fuzzer->crashFileName, sizeof(fuzzer->crashFileName),
                     "%s/%s.PC.%" REG_PM ".STACK.%" PRIx64 ".CODE.%s.ADDR.%p.INSTR.%s.%s.%s",
                     hfuzz->workDir, sanStr, pc, fuzzer->backtrace,
                     op, crashAddr, "[UNKNOWN]", localtmstr, hfuzz->fileExtn);
        }
    }

    bool dstFileExists = false;
    if (files_copyFile(fuzzer->fileName, fuzzer->crashFileName, &dstFileExists)) {
        LOG_I("Ok, that's interesting, saved '%s' as '%s'", fuzzer->fileName,
              fuzzer->crashFileName);

        /* Increase unique crashes counters */
        __sync_fetch_and_add(&hfuzz->uniqueCrashesCnt, 1UL);
        __sync_fetch_and_and(&hfuzz->dynFileIterExpire, 0UL);
    } else {
        if (dstFileExists) {
            LOG_I("It seems that '%s' already exists, skipping", fuzzer->crashFileName);

            /* Clear stack hash so that verifier can understand we hit a duplicate */
            fuzzer->backtrace = 0ULL;
        } else {
            LOG_E("Couldn't copy '%s' to '%s'", fuzzer->fileName, fuzzer->crashFileName);

            /* In case of write error, clear crashFileName to so that other monitored TIDs can retry */
            memset(fuzzer->crashFileName, 0, sizeof(fuzzer->crashFileName));
        }

        /* Don't bother generating reports for duplicate or non-saved crashes */
        return;
    }

    /* Generate report */
    fuzzer->report[0] = '\0';
    util_ssnprintf(fuzzer->report, sizeof(fuzzer->report), "ORIG_FNAME: %s\n",
                   fuzzer->origFileName);
    util_ssnprintf(fuzzer->report, sizeof(fuzzer->report), "FUZZ_FNAME: %s\n",
                   fuzzer->crashFileName);
    util_ssnprintf(fuzzer->report, sizeof(fuzzer->report), "PID: %d\n", pid);
    util_ssnprintf(fuzzer->report, sizeof(fuzzer->report), "EXIT CODE: %d (%s)\n", exitCode,
                   sanStr);
    util_ssnprintf(fuzzer->report, sizeof(fuzzer->report), "OPERATION: %s\n", op);
    util_ssnprintf(fuzzer->report, sizeof(fuzzer->report), "FAULT ADDRESS: %p\n", crashAddr);
    if (funcCnt > 0) {
        util_ssnprintf(fuzzer->report, sizeof(fuzzer->report), "STACK HASH: %016llx\n",
                       fuzzer->backtrace);
        util_ssnprintf(fuzzer->report, sizeof(fuzzer->report), "STACK:\n");
        for (int i = 0; i < funcCnt; i++) {
            util_ssnprintf(fuzzer->report, sizeof(fuzzer->report), " <" REG_PD REG_PM "> ",
                           (REG_TYPE) (long)funcs[i].pc, funcs[i].func, funcs[i].line);
            if (funcs[i].func[0] != '\0') {
                util_ssnprintf(fuzzer->report, sizeof(fuzzer->report), "[%s + 0x%x]\n",
                               funcs[i].func, funcs[i].line);
            } else {
                util_ssnprintf(fuzzer->report, sizeof(fuzzer->report), "[]\n");
            }
        }
    }
}

static void arch_ptraceExitAnalyzeData(honggfuzz_t * hfuzz, pid_t pid, fuzzer_t * fuzzer,
                                       int exitCode)
{
    /* Stack traces from reports available only with Address Sanitizer */
    if (exitCode != HF_ASAN_EXIT_CODE) {
        return;
    }

    void *crashAddr = 0;
    char *op = "UNKNOWN";
    int funcCnt = 0;

    /*  *INDENT-OFF* */
    funcs_t funcs[_HF_MAX_FUNCS] = {
        [0 ... (_HF_MAX_FUNCS - 1)].pc = NULL,
        [0 ... (_HF_MAX_FUNCS - 1)].line = 0,
        [0 ... (_HF_MAX_FUNCS - 1)].func = {'\0'}
        ,
    };
    /*  *INDENT-ON* */

    funcCnt = arch_parseAsanReport(hfuzz, pid, funcs, &crashAddr, &op);

    /* 
     * -1 error indicates a file not found for report. This is expected to happen often since
     * ASan report is generated once for crashing TID. Ptrace arch is not guaranteed to parse
     * that TID first. Not setting the 'crashFileName' variable will ensure that this branch
     * is executed again for all TIDs until the matching report is found
     */
    if (funcCnt == -1) {
        return;
    }

    /* If frames successfully recovered, calculate stack hash & populate crash PC */
    arch_hashCallstack(hfuzz, fuzzer, funcs, funcCnt, false);
}

static inline void arch_ptraceExitAnalyze(honggfuzz_t * hfuzz, pid_t pid, fuzzer_t * fuzzer,
                                          int exitCode)
{
    if (fuzzer->mainWorker) {
        /* Main fuzzing threads */
        arch_ptraceExitSaveData(hfuzz, pid, fuzzer, exitCode);
    } else {
        /* Post crash analysis (e.g. crashes verifier) */
        arch_ptraceExitAnalyzeData(hfuzz, pid, fuzzer, exitCode);
    }
}

#define __WEVENT(status) ((status & 0xFF0000) >> 16)
static void arch_ptraceEvent(honggfuzz_t * hfuzz, fuzzer_t * fuzzer, int status, pid_t pid)
{
    LOG_D("PID: %d, Ptrace event: %d", pid, __WEVENT(status));
    switch (__WEVENT(status)) {
    case PTRACE_EVENT_EXIT:
        {
            unsigned long event_msg;
            if (ptrace(PTRACE_GETEVENTMSG, pid, NULL, &event_msg) == -1) {
                PLOG_E("ptrace(PTRACE_GETEVENTMSG,%d) failed", pid);
                return;
            }

            if (WIFEXITED(event_msg)) {
                LOG_D("PID: %d exited with exit_code: %lu", pid,
                      (unsigned long)WEXITSTATUS(event_msg));
                if ((WEXITSTATUS(event_msg) == (unsigned long)HF_MSAN_EXIT_CODE) ||
                    (WEXITSTATUS(event_msg) == (unsigned long)HF_ASAN_EXIT_CODE) ||
                    (WEXITSTATUS(event_msg) == (unsigned long)HF_UBSAN_EXIT_CODE)) {
                    arch_ptraceExitAnalyze(hfuzz, pid, fuzzer, WEXITSTATUS(event_msg));
                }
            } else if (WIFSIGNALED(event_msg)) {
                LOG_D("PID: %d terminated with signal: %lu", pid,
                      (unsigned long)WTERMSIG(event_msg));
            } else {
                LOG_D("PID: %d exited with unknown status: %lu", pid, event_msg);
            }
        }
        break;
    default:
        break;
    }

    ptrace(PT_CONTINUE, pid, 0, 0);
}

void arch_ptraceAnalyze(honggfuzz_t * hfuzz, int status, pid_t pid, fuzzer_t * fuzzer)
{
    /*
     * It's a ptrace event, deal with it elsewhere
     */
    if (WIFSTOPPED(status) && __WEVENT(status)) {
        return arch_ptraceEvent(hfuzz, fuzzer, status, pid);
    }

    if (WIFSTOPPED(status)) {
        /*
         * If it's an interesting signal, save the testcase
         */
        if (arch_sigs[WSTOPSIG(status)].important) {
            /*
             * If fuzzer worker is from core fuzzing process run full
             * analysis. Otherwise just unwind and get stack hash signature.
             */
            if (fuzzer->mainWorker) {
                arch_ptraceSaveData(hfuzz, pid, fuzzer);
            } else {
                arch_ptraceAnalyzeData(hfuzz, pid, fuzzer);
            }
        }
        ptrace(PT_CONTINUE, pid, 0, WSTOPSIG(status));
        return;
    }

    /*
     * Resumed by delivery of SIGCONT
     */
    if (WIFCONTINUED(status)) {
        return;
    }

    /*
     * Process exited
     */
    if (WIFEXITED(status)) {
        /*
         * Target exited with sanitizer defined exitcode (used when SIGABRT is not monitored)
         */
        if ((WEXITSTATUS(status) == HF_MSAN_EXIT_CODE) ||
            (WEXITSTATUS(status) == HF_ASAN_EXIT_CODE) ||
            (WEXITSTATUS(status) == HF_UBSAN_EXIT_CODE)) {
            arch_ptraceExitAnalyze(hfuzz, pid, fuzzer, WEXITSTATUS(status));
        }
        return;
    }

    if (WIFSIGNALED(status)) {
        return;
    }

    abort();                    /* NOTREACHED */
}

static bool arch_listThreads(int tasks[], size_t thrSz, int pid)
{
    size_t count = 0;
    char path[512];
    snprintf(path, sizeof(path), "/proc/%d/task", pid);
    DIR *dir = opendir(path);
    if (!dir) {
        PLOG_E("Couldn't open dir '%s'", path);
        return false;
    }

    for (;;) {
        struct dirent de, *res;
        if (readdir_r(dir, &de, &res) > 0) {
            PLOG_E("Couldn't read contents of '%s'", path);
            closedir(dir);
            return false;
        }

        if (res == NULL) {
            break;
        }

        pid_t pid = (pid_t) strtol(res->d_name, (char **)NULL, 10);
        if (pid == 0) {
            LOG_D("The following dir entry couldn't be converted to pid_t '%s'", res->d_name);
            continue;
        }

        tasks[count++] = pid;
        LOG_D("Added pid '%d' from '%s/%s'", pid, path, res->d_name);

        if (count >= thrSz) {
            break;
        }
    }
    closedir(dir);
    PLOG_D("Total number of threads in pid '%d': '%zd'", pid, count);
    tasks[count + 1] = 0;
    if (count < 1) {
        return false;
    }
    return true;
}

bool arch_ptraceWaitForPidStop(pid_t pid)
{
    for (;;) {
        int status;
        pid_t ret = wait4(pid, &status, __WALL | WUNTRACED, NULL);
        if (ret == -1 && errno == EINTR) {
            continue;
        }
        if (ret == -1) {
            PLOG_W("wait4(pid=%d) failed", pid);
            return false;
        }
        if (!WIFSTOPPED(status)) {
            LOG_W("PID %d not in a stopped state - status:%d", pid, status);
            return false;
        }
        return true;
    }
}

#define MAX_THREAD_IN_TASK 4096
bool arch_ptraceAttach(pid_t pid)
{
    static const long seize_options =
        PTRACE_O_TRACECLONE | PTRACE_O_TRACEFORK | PTRACE_O_TRACEVFORK | PTRACE_O_TRACEEXIT;

    if (ptrace(PTRACE_SEIZE, pid, NULL, seize_options) == -1) {
        PLOG_W("Couldn't ptrace(PTRACE_SEIZE) to pid: %d", pid);
        return false;
    }

    LOG_D("Attached to PID: %d", pid);

    int tasks[MAX_THREAD_IN_TASK + 1] = { 0 };
    if (!arch_listThreads(tasks, MAX_THREAD_IN_TASK, pid)) {
        LOG_E("Couldn't read thread list for pid '%d'", pid);
        return false;
    }

    for (int i = 0; i < MAX_THREAD_IN_TASK && tasks[i]; i++) {
        if (tasks[i] == pid) {
            continue;
        }
        if (ptrace(PTRACE_SEIZE, tasks[i], NULL, seize_options) == -1) {
            PLOG_W("Couldn't ptrace(PTRACE_SEIZE) to pid: %d", tasks[i]);
            continue;
        }
        LOG_D("Attached to PID: %d (thread_group:%d)", tasks[i], pid);
    }
    return true;
}

void arch_ptraceDetach(pid_t pid)
{
    if (kill(pid, 0) == -1 && errno == ESRCH) {
        LOG_D("PID: %d no longer exists", pid);
        return;
    }

    int tasks[MAX_THREAD_IN_TASK + 1] = { 0 };
    if (!arch_listThreads(tasks, MAX_THREAD_IN_TASK, pid)) {
        LOG_E("Couldn't read thread list for pid '%d'", pid);
        return;
    }

    for (int i = 0; i < MAX_THREAD_IN_TASK && tasks[i]; i++) {
        ptrace(PTRACE_INTERRUPT, tasks[i], NULL, NULL);
        arch_ptraceWaitForPidStop(tasks[i]);
        ptrace(PTRACE_DETACH, tasks[i], NULL, NULL);
    }
}<|MERGE_RESOLUTION|>--- conflicted
+++ resolved
@@ -843,8 +843,7 @@
     /*
      * Calculate backtrace callstack hash signature
      */
-<<<<<<< HEAD
-    arch_hashCallstack(fuzzer, funcs, funcCnt, false);
+    arch_hashCallstack(hfuzz, fuzzer, funcs, funcCnt, false);
 
     /* 
      * Special handling for single frame crashes. If ARM/ARM64 CPU link register
@@ -865,9 +864,6 @@
         fuzzer->backtrace ^= util_hash(&lrStr[strlen(lrStr) - 3], 3);
     }
 #endif
-=======
-    arch_hashCallstack(hfuzz, fuzzer, funcs, funcCnt, false);
->>>>>>> aeb4c4c2
 }
 
 static void arch_ptraceSaveData(honggfuzz_t * hfuzz, pid_t pid, fuzzer_t * fuzzer)
