--- conflicted
+++ resolved
@@ -834,22 +834,18 @@
         }
     }
 
-<<<<<<< HEAD
-    arch_ptraceGenerateReport(pid, fuzzer, funcs, funcCnt, &si, instr, newname);
+    arch_ptraceGenerateReport(pid, fuzzer, funcs, funcCnt, &si, instr);
 
 #if defined(DEBUG_BUILD)
-    char *lastDot = strrchr(newname, '.');
-    int baseNameLen = lastDot - newname;
+    char *lastDot = strrchr(fuzzer->crashFileName, '.');
+    int baseNameLen = lastDot - fuzzer->crashFileName;
     char mapsFile[PATH_MAX] = { 0 };
-    snprintf(mapsFile, PATH_MAX, "%s/%.*s.maps", hfuzz->workDir, baseNameLen, newname);
+    snprintf(mapsFile, PATH_MAX, "%s/%.*s.maps", hfuzz->workDir, baseNameLen, fuzzer->crashFileName);
 
     if (files_procMapsToFile(pid, mapsFile) == false) {
         LOG_E("Failed to write maps file (pid=%d", pid);
     }
 #endif
-=======
-    arch_ptraceGenerateReport(pid, fuzzer, funcs, funcCnt, &si, instr);
->>>>>>> e140d74a
 }
 
 #define __WEVENT(status) ((status & 0xFF0000) >> 16)
