/*
 *
 * honggfuzz - architecture dependent code (LINUX/PTRACE)
 * -----------------------------------------
 *
 * Author: Robert Swiecki <swiecki@google.com>
 *
 * Copyright 2010-2015 by Google Inc. All Rights Reserved.
 *
 * Licensed under the Apache License, Version 2.0 (the "License"); you may
 * not use this file except in compliance with the License. You may obtain
 * a copy of the License at
 *
 * http://www.apache.org/licenses/LICENSE-2.0
 *
 * Unless required by applicable law or agreed to in writing, software
 * distributed under the License is distributed on an "AS IS" BASIS,
 * WITHOUT WARRANTIES OR CONDITIONS OF ANY KIND, either express or
 * implied. See the License for the specific language governing
 * permissions and limitations under the License.
 *
 */

#include "common.h"
#include "ptrace_utils.h"

#include <ctype.h>
#include <dirent.h>
#include <elf.h>
#include <endian.h>
#include <errno.h>
#include <fcntl.h>
#include <signal.h>
#include <stdio.h>
#include <stdlib.h>
#include <string.h>
#include <inttypes.h>
#include <sys/cdefs.h>
#include <sys/personality.h>
#include <sys/ptrace.h>
#include <sys/prctl.h>
#include <sys/resource.h>
#include <sys/stat.h>
#include <sys/syscall.h>
#include <sys/time.h>
#include <sys/types.h>
#include <sys/uio.h>
#include <sys/user.h>
#include <sys/wait.h>
#include <time.h>
#include <unistd.h>

#include "files.h"
#include "linux/bfd.h"
#include "linux/unwind.h"
#include "log.h"
#include "sancov.h"
#include "util.h"

#if defined(__ANDROID__)
#include "capstone.h"
#endif

#if defined(__i386__) || defined(__arm__) || defined(__powerpc__)
#define REG_TYPE uint32_t
#define REG_PM   PRIx32
#define REG_PD   "0x%08"
#elif defined(__x86_64__) || defined(__aarch64__) || defined(__powerpc64__)
#define REG_TYPE uint64_t
#define REG_PM   PRIx64
#define REG_PD   "0x%016"
#endif

/*
 * Size in characters required to store a string representation of a
 * register value (0xdeadbeef style))
 */
#define REGSIZEINCHAR   (2 * sizeof(REG_TYPE) + 3)

#if defined(__i386__) || defined(__x86_64__)
#define MAX_INSTR_SZ 16
#elif defined(__arm__) || defined(__powerpc__) || defined(__powerpc64__)
#define MAX_INSTR_SZ 4
#elif defined(__aarch64__)
#define MAX_INSTR_SZ 8
#endif

#if defined(__i386__) || defined(__x86_64__)
struct user_regs_struct_32 {
    uint32_t ebx;
    uint32_t ecx;
    uint32_t edx;
    uint32_t esi;
    uint32_t edi;
    uint32_t ebp;
    uint32_t eax;
    uint16_t ds, __ds;
    uint16_t es, __es;
    uint16_t fs, __fs;
    uint16_t gs, __gs;
    uint32_t orig_eax;
    uint32_t eip;
    uint16_t cs, __cs;
    uint32_t eflags;
    uint32_t esp;
    uint16_t ss, __ss;
};

struct user_regs_struct_64 {
    uint64_t r15;
    uint64_t r14;
    uint64_t r13;
    uint64_t r12;
    uint64_t bp;
    uint64_t bx;
    uint64_t r11;
    uint64_t r10;
    uint64_t r9;
    uint64_t r8;
    uint64_t ax;
    uint64_t cx;
    uint64_t dx;
    uint64_t si;
    uint64_t di;
    uint64_t orig_ax;
    uint64_t ip;
    uint64_t cs;
    uint64_t flags;
    uint64_t sp;
    uint64_t ss;
    uint64_t fs_base;
    uint64_t gs_base;
    uint64_t ds;
    uint64_t es;
    uint64_t fs;
    uint64_t gs;
};
#define HEADERS_STRUCT struct user_regs_struct_64
#endif                          /* defined(__i386__) || defined(__x86_64__) */

#if defined(__arm__) || defined(__aarch64__)
#ifndef ARM_pc
#ifdef __ANDROID__              /* Building with NDK headers */
#define ARM_pc uregs[15]
#else                           /* Building with glibc headers */
#define ARM_pc 15
#endif
#endif                          /* ARM_pc */
#ifndef ARM_cpsr
#ifdef __ANDROID__              /* Building with NDK headers */
#define ARM_cpsr uregs[16]
#else                           /* Building with glibc headers */
#define ARM_cpsr 16
#endif
#endif                          /* ARM_cpsr */
struct user_regs_struct_32 {
    uint32_t uregs[18];
};

struct user_regs_struct_64 {
    uint64_t regs[31];
    uint64_t sp;
    uint64_t pc;
    uint64_t pstate;
};
#define HEADERS_STRUCT struct user_regs_struct_64
#endif                          /* defined(__arm__) || defined(__aarch64__) */

#if defined(__powerpc64__) || defined(__powerpc__)
#define HEADERS_STRUCT struct pt_regs
struct user_regs_struct_32 {
    uint32_t gpr[32];
    uint32_t nip;
    uint32_t msr;
    uint32_t orig_gpr3;
    uint32_t ctr;
    uint32_t link;
    uint32_t xer;
    uint32_t ccr;
    uint32_t mq;
    uint32_t trap;
    uint32_t dar;
    uint32_t dsisr;
    uint32_t result;
    /*
     * elf.h's ELF_NGREG says it's 48 registers, so kernel fills it in
     * with some zeros
     */
    uint32_t zero0;
    uint32_t zero1;
    uint32_t zero2;
    uint32_t zero3;
};
struct user_regs_struct_64 {
    uint64_t gpr[32];
    uint64_t nip;
    uint64_t msr;
    uint64_t orig_gpr3;
    uint64_t ctr;
    uint64_t link;
    uint64_t xer;
    uint64_t ccr;
    uint64_t softe;
    uint64_t trap;
    uint64_t dar;
    uint64_t dsisr;
    uint64_t result;
    /*
     * elf.h's ELF_NGREG says it's 48 registers, so kernel fills it in
     * with some zeros
     */
    uint64_t zero0;
    uint64_t zero1;
    uint64_t zero2;
    uint64_t zero3;
};
#endif                          /* defined(__powerpc64__) || defined(__powerpc__) */

#if defined(__ANDROID__)
#if defined(__NR_process_vm_readv)
static ssize_t honggfuzz_process_vm_readv(pid_t pid,
                                          const struct iovec *lvec,
                                          unsigned long liovcnt,
                                          const struct iovec *rvec,
                                          unsigned long riovcnt, unsigned long flags)
{
    return syscall(__NR_process_vm_readv, (uintptr_t) pid, lvec, (uintptr_t) liovcnt, rvec,
                   (uintptr_t) riovcnt, (uintptr_t) flags);
}

#define process_vm_readv honggfuzz_process_vm_readv
#else                           /* defined(__NR_process_vm_readv) */
#define process_vm_readv(...) (errno = ENOSYS, -1)
#endif                          /* !defined(__NR_process_vm_readv) */

/*
 * Some Android ABIs don't implement PTRACE_GETREGS (e.g. aarch64)
 */
#if defined(PTRACE_GETREGS)
#define PTRACE_GETREGS_AVAILABLE 1
#else
#define PTRACE_GETREGS_AVAILABLE 0
#endif                          /* defined(PTRACE_GETREGS) */
#endif                          /* defined(__ANDROID__) */

/*  *INDENT-OFF* */
struct {
    const char *descr;
    bool important;
} arch_sigs[NSIG] = {
    [0 ... (NSIG - 1)].important = false,
    [0 ... (NSIG - 1)].descr = "UNKNOWN",

    [SIGTRAP].important = false,
    [SIGTRAP].descr = "SIGTRAP",

    [SIGILL].important = true,
    [SIGILL].descr = "SIGILL",

    [SIGFPE].important = true,
    [SIGFPE].descr = "SIGFPE",

    [SIGSEGV].important = true,
    [SIGSEGV].descr = "SIGSEGV",

    [SIGBUS].important = true,
    [SIGBUS].descr = "SIGBUS",

#if _HF_MONITOR_SIGABRT
    [SIGABRT].important = true,
#else
    [SIGABRT].important = false,
#endif
    [SIGABRT].descr = "SIGABRT"
};
/*  *INDENT-ON* */

#ifndef SI_FROMUSER
#define SI_FROMUSER(siptr)      ((siptr)->si_code <= 0)
#endif                          /* SI_FROMUSER */

static inline char *arch_sanCodeToStr(int exitCode)
{
    switch (exitCode) {
    case HF_MSAN_EXIT_CODE:
        return "MSAN";
        break;
    case HF_ASAN_EXIT_CODE:
        return "ASAN";
        break;
    case HF_UBSAN_EXIT_CODE:
        return "UBSAN";
        break;
    default:
        return "UNKNW";
        break;
    }
}

static size_t arch_getProcMem(pid_t pid, uint8_t * buf, size_t len, REG_TYPE pc)
{
    /*
     * Let's try process_vm_readv first
     */
    const struct iovec local_iov = {
        .iov_base = buf,
        .iov_len = len,
    };
    const struct iovec remote_iov = {
        .iov_base = (void *)(uintptr_t) pc,
        .iov_len = len,
    };
    if (process_vm_readv(pid, &local_iov, 1, &remote_iov, 1, 0) == (ssize_t) len) {
        return len;
    }
    // Debug if failed since it shouldn't happen very often
    PLOG_D("process_vm_readv() failed");

    /*
     * Ok, let's do it via ptrace() then.
     * len must be aligned to the sizeof(long)
     */
    int cnt = len / sizeof(long);
    size_t memsz = 0;

    for (int x = 0; x < cnt; x++) {
        uint8_t *addr = (uint8_t *) (uintptr_t) pc + (int)(x * sizeof(long));
        long ret = ptrace(PTRACE_PEEKDATA, pid, addr, NULL);

        if (errno != 0) {
            PLOG_W("Couldn't PT_READ_D on pid %d, addr: %p", pid, addr);
            break;
        }

        memsz += sizeof(long);
        memcpy(&buf[x * sizeof(long)], &ret, sizeof(long));
    }
    return memsz;
}

void arch_ptraceGetCustomPerf(honggfuzz_t * hfuzz, pid_t pid UNUSED, uint64_t * cnt UNUSED)
{
    if ((hfuzz->dynFileMethod & _HF_DYNFILE_CUSTOM) == 0) {
        return;
    }
#if defined(__i386__) || defined(__x86_64__)
    HEADERS_STRUCT regs;
    struct iovec pt_iov = {
        .iov_base = &regs,
        .iov_len = sizeof(regs),
    };

    if (ptrace(PTRACE_GETREGSET, pid, NT_PRSTATUS, &pt_iov) == -1L) {
        PLOG_D("ptrace(PTRACE_GETREGSET) failed");

        // If PTRACE_GETREGSET fails, try PTRACE_GETREGS if available
#if PTRACE_GETREGS_AVAILABLE
        if (ptrace(PTRACE_GETREGS, pid, 0, &regs)) {
            PLOG_D("ptrace(PTRACE_GETREGS) failed");
            LOG_W("ptrace PTRACE_GETREGSET & PTRACE_GETREGS failed to extract target registers");
            return;
        }
#else
        return;
#endif
    }

    /*
     * 32-bit
     */
    if (pt_iov.iov_len == sizeof(struct user_regs_struct_32)) {
        struct user_regs_struct_32 *r32 = (struct user_regs_struct_32 *)&regs;
        *cnt = (uint64_t) r32->gs;
        return;
    }

    /*
     * 64-bit
     */
    if (pt_iov.iov_len == sizeof(struct user_regs_struct_64)) {
        struct user_regs_struct_64 *r64 = (struct user_regs_struct_64 *)&regs;
        *cnt = (uint64_t) r64->gs_base;
        return;
    }

    LOG_W("Unknown registers structure size: '%zd'", pt_iov.iov_len);
#endif                          /* defined(__i386__) || defined(__x86_64__) */
}

static size_t arch_getPC(pid_t pid, REG_TYPE * pc, REG_TYPE * status_reg)
{
    /*
     * Some old ARM android kernels are failing with PTRACE_GETREGS to extract
     * the correct register values if struct size is bigger than expected. As such the
     * 32/64-bit multiplexing trick is not working for them in case PTRACE_GETREGSET
     * fails or is not implemented. To cover such cases we explicitly define
     * the struct size to 32bit version for arm CPU.
     */
#if defined(__arm__)
    struct user_regs_struct_32 regs;
#else
    HEADERS_STRUCT regs;
#endif
    struct iovec pt_iov = {
        .iov_base = &regs,
        .iov_len = sizeof(regs),
    };

    if (ptrace(PTRACE_GETREGSET, pid, NT_PRSTATUS, &pt_iov) == -1L) {
        PLOG_D("ptrace(PTRACE_GETREGSET) failed");

        // If PTRACE_GETREGSET fails, try PTRACE_GETREGS if available
#if PTRACE_GETREGS_AVAILABLE
        if (ptrace(PTRACE_GETREGS, pid, 0, &regs)) {
            PLOG_D("ptrace(PTRACE_GETREGS) failed");
            LOG_W("ptrace PTRACE_GETREGSET & PTRACE_GETREGS failed to extract target registers");
            return 0;
        }
#else
        return 0;
#endif
    }
#if defined(__i386__) || defined(__x86_64__)
    /*
     * 32-bit
     */
    if (pt_iov.iov_len == sizeof(struct user_regs_struct_32)) {
        struct user_regs_struct_32 *r32 = (struct user_regs_struct_32 *)&regs;
        *pc = r32->eip;
        *status_reg = r32->eflags;
        return pt_iov.iov_len;
    }

    /*
     * 64-bit
     */
    if (pt_iov.iov_len == sizeof(struct user_regs_struct_64)) {
        struct user_regs_struct_64 *r64 = (struct user_regs_struct_64 *)&regs;
        *pc = r64->ip;
        *status_reg = r64->flags;
        return pt_iov.iov_len;
    }
    LOG_W("Unknown registers structure size: '%zd'", pt_iov.iov_len);
    return 0;
#endif                          /* defined(__i386__) || defined(__x86_64__) */

#if defined(__arm__) || defined(__aarch64__)
    /*
     * 32-bit
     */
    if (pt_iov.iov_len == sizeof(struct user_regs_struct_32)) {
        struct user_regs_struct_32 *r32 = (struct user_regs_struct_32 *)&regs;
#ifdef __ANDROID__
        *pc = r32->ARM_pc;
        *status_reg = r32->ARM_cpsr;
#else
        *pc = r32->uregs[ARM_pc];
        *status_reg = r32->uregs[ARM_cpsr];
#endif
        return pt_iov.iov_len;
    }

    /*
     * 64-bit
     */
    if (pt_iov.iov_len == sizeof(struct user_regs_struct_64)) {
        struct user_regs_struct_64 *r64 = (struct user_regs_struct_64 *)&regs;
        *pc = r64->pc;
        *status_reg = r64->pstate;
        return pt_iov.iov_len;
    }
    LOG_W("Unknown registers structure size: '%zd'", pt_iov.iov_len);
    return 0;
#endif                          /* defined(__arm__) || defined(__aarch64__) */

#if defined(__powerpc64__) || defined(__powerpc__)
    /*
     * 32-bit
     */
    if (pt_iov.iov_len == sizeof(struct user_regs_struct_32)) {
        struct user_regs_struct_32 *r32 = (struct user_regs_struct_32 *)&regs;
        *pc = r32->nip;
        return pt_iov.iov_len;
    }

    /*
     * 64-bit
     */
    if (pt_iov.iov_len == sizeof(struct user_regs_struct_64)) {
        struct user_regs_struct_64 *r64 = (struct user_regs_struct_64 *)&regs;
        *pc = r64->nip;
        return pt_iov.iov_len;
    }

    LOG_W("Unknown registers structure size: '%zd'", pt_iov.iov_len);
    return 0;
#endif                          /* defined(__powerpc64__) || defined(__powerpc__) */

    LOG_D("Unknown/unsupported CPU architecture");
    return 0;
}

static void arch_getInstrStr(pid_t pid, REG_TYPE * pc, char *instr)
{
    /*
     * We need a value aligned to 8
     * which is sizeof(long) on 64bit CPU archs (on most of them, I hope;)
     */
    uint8_t buf[MAX_INSTR_SZ];
    size_t memsz;
    REG_TYPE status_reg = 0;

    snprintf(instr, _HF_INSTR_SZ, "%s", "[UNKNOWN]");

    size_t pcRegSz = arch_getPC(pid, pc, &status_reg);
    if (!pcRegSz) {
        LOG_W("Current architecture not supported for disassembly");
        return;
    }

    if ((memsz = arch_getProcMem(pid, buf, sizeof(buf), *pc)) == 0) {
        snprintf(instr, _HF_INSTR_SZ, "%s", "[NOT_MMAPED]");
        return;
    }
#if !defined(__ANDROID__)
    arch_bfdDisasm(pid, buf, memsz, instr);
#else
    cs_arch arch;
    cs_mode mode;
#if defined(__arm__) || defined(__aarch64__)
    arch = (pcRegSz == sizeof(struct user_regs_struct_64)) ? CS_ARCH_ARM64 : CS_ARCH_ARM;
    if (arch == CS_ARCH_ARM) {
        mode = (status_reg & 0x20) ? CS_MODE_THUMB : CS_MODE_ARM;
    } else {
        mode = CS_MODE_ARM;
    }
#elif defined(__i386__) || defined(__x86_64__)
    arch = CS_ARCH_X86;
    mode = (pcRegSz == sizeof(struct user_regs_struct_64)) ? CS_MODE_64 : CS_MODE_32;
#else
    LOG_E("Unknown/Unsupported Android CPU architecture");
#endif

    csh handle;
    cs_err err = cs_open(arch, mode, &handle);
    if (err != CS_ERR_OK) {
        LOG_W("Capstone initialization failed: '%s'", cs_strerror(err));
        return;
    }

    cs_insn *insn;
    size_t count = cs_disasm(handle, buf, sizeof(buf), *pc, 0, &insn);

    if (count < 1) {
        LOG_W("Couldn't disassemble the assembler instructions' stream: '%s'",
              cs_strerror(cs_errno(handle)));
        cs_close(&handle);
        return;
    }

    snprintf(instr, _HF_INSTR_SZ, "%s %s", insn[0].mnemonic, insn[0].op_str);
    cs_free(insn, count);
    cs_close(&handle);
#endif                          /* defined(__ANDROID__) */

    for (int x = 0; instr[x] && x < _HF_INSTR_SZ; x++) {
        if (instr[x] == '/' || instr[x] == '\\' || isspace(instr[x])
            || !isprint(instr[x])) {
            instr[x] = '_';
        }
    }

    return;
}

static void arch_hashCallstack(honggfuzz_t * hfuzz, fuzzer_t * fuzzer, funcs_t * funcs,
                               size_t funcCnt, bool enableMasking)
{
    uint64_t hash = 0;
    for (size_t i = 0; i < funcCnt && i < hfuzz->linux.numMajorFrames; i++) {
        /*
         * Convert PC to char array to be compatible with hash function
         */
        char pcStr[REGSIZEINCHAR] = { 0 };
        snprintf(pcStr, REGSIZEINCHAR, REG_PD REG_PM, (REG_TYPE) (long)funcs[i].pc);

        /*
         * Hash the last three nibbles
         */
        hash ^= util_hash(&pcStr[strlen(pcStr) - 3], 3);
    }

    /*
     * If only one frame, hash is not safe to be used for uniqueness. We mask it
     * here with a constant prefix, so analyzers can pick it up and create filenames
     * accordingly. 'enableMasking' is controlling masking for cases where it should
     * not be enabled (e.g. fuzzer worker is from verifier).
     */
    if (enableMasking && funcCnt == 1) {
        hash |= _HF_SINGLE_FRAME_MASK;
    }
    fuzzer->backtrace = hash;
}

static void
arch_ptraceGenerateReport(pid_t pid, fuzzer_t * fuzzer, funcs_t * funcs, size_t funcCnt,
                          siginfo_t * si, const char *instr)
{
    fuzzer->report[0] = '\0';
    util_ssnprintf(fuzzer->report, sizeof(fuzzer->report), "ORIG_FNAME: %s\n",
                   fuzzer->origFileName);
    util_ssnprintf(fuzzer->report, sizeof(fuzzer->report), "FUZZ_FNAME: %s\n",
                   fuzzer->crashFileName);
    util_ssnprintf(fuzzer->report, sizeof(fuzzer->report), "PID: %d\n", pid);
    util_ssnprintf(fuzzer->report, sizeof(fuzzer->report), "SIGNAL: %s (%d)\n",
                   arch_sigs[si->si_signo].descr, si->si_signo);
    util_ssnprintf(fuzzer->report, sizeof(fuzzer->report), "FAULT ADDRESS: %p\n",
                   SI_FROMUSER(si) ? NULL : si->si_addr);
    util_ssnprintf(fuzzer->report, sizeof(fuzzer->report), "INSTRUCTION: %s\n", instr);
    util_ssnprintf(fuzzer->report, sizeof(fuzzer->report), "STACK HASH: %016llx\n",
                   fuzzer->backtrace);
    util_ssnprintf(fuzzer->report, sizeof(fuzzer->report), "STACK:\n");
    for (size_t i = 0; i < funcCnt; i++) {
#ifdef __HF_USE_CAPSTONE__
        util_ssnprintf(fuzzer->report, sizeof(fuzzer->report), " <" REG_PD REG_PM "> ",
                       (REG_TYPE) (long)funcs[i].pc, funcs[i].func, funcs[i].line);
        if (funcs[i].func[0] != '\0')
            util_ssnprintf(fuzzer->report, sizeof(fuzzer->report), "[%s + 0x%x]\n",
                           funcs[i].func, funcs[i].line);
        else
            util_ssnprintf(fuzzer->report, sizeof(fuzzer->report), "[]\n");
#else
        util_ssnprintf(fuzzer->report, sizeof(fuzzer->report), " <" REG_PD REG_PM "> [%s():%u]\n",
                       (REG_TYPE) (long)funcs[i].pc, funcs[i].func, funcs[i].line);
#endif
    }

    // libunwind is not working for 32bit targets in 64bit systems
#if defined(__aarch64__)
    if (funcCnt == 0) {
        util_ssnprintf(fuzzer->report, sizeof(fuzzer->report), " !ERROR: If 32bit fuzz target"
                       " in aarch64 system, try ARM 32bit build\n");
    }
#endif

    return;
}

static void arch_ptraceAnalyzeData(honggfuzz_t * hfuzz, pid_t pid, fuzzer_t * fuzzer)
{
    REG_TYPE pc = 0, status_reg = 0;
    size_t pcRegSz = arch_getPC(pid, &pc, &status_reg);
    if (!pcRegSz) {
        LOG_W("ptrace arch_getPC failed");
        return;
    }

    /*
     * Unwind and resolve symbols
     */
    /*  *INDENT-OFF* */
    funcs_t funcs[_HF_MAX_FUNCS] = {
        [0 ... (_HF_MAX_FUNCS - 1)].pc = NULL,
        [0 ... (_HF_MAX_FUNCS - 1)].line = 0,
        [0 ... (_HF_MAX_FUNCS - 1)].func = {'\0'}
        ,
    };
    /*  *INDENT-ON* */

#if !defined(__ANDROID__)
    size_t funcCnt = arch_unwindStack(pid, funcs);
    arch_bfdResolveSyms(pid, funcs, funcCnt);
#else
    size_t funcCnt = arch_unwindStack(pid, funcs);
#endif

    /*
     * If unwinder failed (zero frames), use PC from ptrace GETREGS if not zero.
     * If PC reg zero return and callers should handle zero hash case.
     */
    if (funcCnt == 0) {
        if (pc) {
            /* Manually update major frame PC & frames counter */
            funcs[0].pc = (void *)pc;
            funcCnt = 1;
        } else {
            return;
        }
    }

    /*
     * Calculate backtrace callstack hash signature
     */
    arch_hashCallstack(hfuzz, fuzzer, funcs, funcCnt, false);
}

static void arch_ptraceSaveData(honggfuzz_t * hfuzz, pid_t pid, fuzzer_t * fuzzer)
{
    REG_TYPE pc = 0;

    /* Local copy since flag is overridden for some crashes */
    bool saveUnique = hfuzz->saveUnique;

    char instr[_HF_INSTR_SZ] = "\x00";
    siginfo_t si;
    bzero(&si, sizeof(si));

    if (ptrace(PTRACE_GETSIGINFO, pid, 0, &si) == -1) {
        PLOG_W("Couldn't get siginfo for pid %d", pid);
    }

    void *sig_addr = si.si_addr;
    arch_getInstrStr(pid, &pc, instr);

    LOG_D("Pid: %d, signo: %d, errno: %d, code: %d, addr: %p, pc: %"
          REG_PM ", instr: '%s'", pid, si.si_signo, si.si_errno, si.si_code, si.si_addr, pc, instr);

    if (!SI_FROMUSER(&si) && pc && si.si_addr < hfuzz->linux.ignoreAddr) {
        LOG_I("'%s' is interesting (%s), but the si.si_addr is %p (below %p), skipping",
              fuzzer->fileName, arch_sigs[si.si_signo].descr, si.si_addr, hfuzz->linux.ignoreAddr);
        return;
    }

    /*
     * Unwind and resolve symbols
     */
    /*  *INDENT-OFF* */
    funcs_t funcs[_HF_MAX_FUNCS] = {
        [0 ... (_HF_MAX_FUNCS - 1)].pc = NULL,
        [0 ... (_HF_MAX_FUNCS - 1)].line = 0,
        [0 ... (_HF_MAX_FUNCS - 1)].func = {'\0'}
        ,
    };
    /*  *INDENT-ON* */

#if !defined(__ANDROID__)
    size_t funcCnt = arch_unwindStack(pid, funcs);
    arch_bfdResolveSyms(pid, funcs, funcCnt);
#else
    size_t funcCnt = arch_unwindStack(pid, funcs);
#endif

    /*
     * If unwinder failed (zero frames), use PC from ptrace GETREGS if not zero.
     * If PC reg zero, temporarily disable uniqueness flag since callstack
     * hash will be also zero, thus not safe for unique decisions.
     */
    if (funcCnt == 0) {
        if (pc) {
            /* Manually update major frame PC & frames counter */
            funcs[0].pc = (void *)pc;
            funcCnt = 1;
        } else {
            saveUnique = false;
        }
    }

    /*
     * Temp local copy of previous backtrace value in case worker hit crashes into multiple
     * tids for same target master thread. Will be 0 for first crash against target.
     */
    uint64_t oldBacktrace = fuzzer->backtrace;

    /*
     * Calculate backtrace callstack hash signature
     */
    arch_hashCallstack(hfuzz, fuzzer, funcs, funcCnt, saveUnique);

    /*
     * If fuzzing with sanitizer coverage feedback increase crashes counter used
     * as metric for dynFile evolution
     */
    if (hfuzz->useSanCov) {
        fuzzer->sanCovCnts.crashesCnt++;
    }

    /*
     * If unique flag is set and single frame crash, disable uniqueness for this crash
     * to always save (timestamp will be added to the filename)
     */
    if (saveUnique && (funcCnt == 1)) {
        saveUnique = false;
    }

    /*
     * If worker crashFileName member is set, it means that a tid has already crashed
     * from target master thread.
     */
    if (fuzzer->crashFileName[0] != '\0') {
        LOG_D("Multiple crashes detected from worker against attached tids group");

        /*
         * If stackhashes match, don't re-analyze. This will avoid duplicates
         * and prevent verifier from running multiple passes. Depth of check is
         * always 1 (last backtrace saved only per target iteration).
         */
        if (oldBacktrace == fuzzer->backtrace) {
            return;
        }
    }

    /* Increase global crashes counter */
    ATOMIC_POST_INC(hfuzz->crashesCnt);

    /* If crash detected, zero set two MSB */
    __sync_fetch_and_and(&hfuzz->dynFileIterExpire, _HF_DYNFILE_SUB_MASK);

    /*
     * Check if backtrace contains whitelisted symbol. Whitelist overrides
     * both stackhash and symbol blacklist.
     */
    if (hfuzz->symbolsWhitelist) {
        char *wlSymbol = arch_btContainsWLSymbol(hfuzz, funcCnt, funcs);
        if (wlSymbol != NULL) {
            saveUnique = false;
            LOG_I("Whitelisted symbol '%s' found, skipping blacklist checks", wlSymbol);
            goto saveCrash;
        }
    }

    /*
     * Check if stackhash is blacklisted
     */
    if (hfuzz->blacklist
        && (fastArray64Search(hfuzz->blacklist, hfuzz->blacklistCnt, fuzzer->backtrace) != -1)) {
        LOG_I("Blacklisted stack hash '%" PRIx64 "', skipping", fuzzer->backtrace);
        ATOMIC_POST_INC(hfuzz->blCrashesCnt);
        return;
    }

<<<<<<< HEAD
    /*
     * Check if backtrace contains blacklisted symbol
     */
    if (hfuzz->symbolsBlacklist) {
        char *blSymbol = arch_btContainsBLSymbol(hfuzz, funcCnt, funcs);
        if (blSymbol != NULL) {
            LOG_I("Blacklisted symbol '%s' found, skipping", blSymbol);
            __sync_fetch_and_add(&hfuzz->blCrashesCnt, 1UL);
            return;
        }
    }

 saveCrash:
    if (hfuzz->disableRandomization == false) {
=======
    /* If non-blacklisted crash detected, zero set two MSB */
    ATOMIC_POST_ADD(hfuzz->dynFileIterExpire, _HF_DYNFILE_SUB_MASK);

    void *sig_addr = si.si_addr;
    if (hfuzz->linux.disableRandomization == false) {
>>>>>>> 46df52a2
        pc = 0UL;
        sig_addr = NULL;
    }

    /* User-induced signals don't set si.si_addr */
    if (SI_FROMUSER(&si)) {
        sig_addr = NULL;
    }

    /* If dry run mode, copy file with same name into workspace */
    if (hfuzz->origFlipRate == 0.0L && hfuzz->useVerifier) {
        snprintf(fuzzer->crashFileName, sizeof(fuzzer->crashFileName), "%s/%s",
                 hfuzz->workDir, fuzzer->origFileName);
    } else if (saveUnique) {
        snprintf(fuzzer->crashFileName, sizeof(fuzzer->crashFileName),
                 "%s/%s.PC.%" REG_PM ".STACK.%" PRIx64 ".CODE.%d.ADDR.%p.INSTR.%s.%s",
                 hfuzz->workDir, arch_sigs[si.si_signo].descr, pc, fuzzer->backtrace,
                 si.si_code, sig_addr, instr, hfuzz->fileExtn);
    } else {
        char localtmstr[PATH_MAX];
        util_getLocalTime("%F.%H:%M:%S", localtmstr, sizeof(localtmstr), time(NULL));
        snprintf(fuzzer->crashFileName, sizeof(fuzzer->crashFileName),
                 "%s/%s.PC.%" REG_PM ".STACK.%" PRIx64 ".CODE.%d.ADDR.%p.INSTR.%s.%s.%d.%s",
                 hfuzz->workDir, arch_sigs[si.si_signo].descr, pc, fuzzer->backtrace,
                 si.si_code, sig_addr, instr, localtmstr, pid, hfuzz->fileExtn);
    }

    if (files_exists(fuzzer->crashFileName)) {
        LOG_I("It seems that '%s' already exists, skipping", fuzzer->crashFileName);
        // Clear filename so that verifier can understand we hit a duplicate
        memset(fuzzer->crashFileName, 0, sizeof(fuzzer->crashFileName));
        return;
    }

    if (files_writeBufToFile
        (fuzzer->crashFileName, fuzzer->dynamicFile, fuzzer->dynamicFileSz,
         O_CREAT | O_EXCL | O_WRONLY | O_CLOEXEC) == false) {
        LOG_E("Couldn't copy '%s' to '%s'", fuzzer->fileName, fuzzer->crashFileName);
        return;
    }

    LOG_I("Ok, that's interesting, saved '%s' as '%s'", fuzzer->fileName, fuzzer->crashFileName);

    ATOMIC_POST_INC(hfuzz->uniqueCrashesCnt);
    /* If unique crash found, reset dynFile counter */
    ATOMIC_CLEAR(hfuzz->dynFileIterExpire);

    arch_ptraceGenerateReport(pid, fuzzer, funcs, funcCnt, &si, instr);
}

static int arch_parseAsanReport(honggfuzz_t * hfuzz, pid_t pid, funcs_t * funcs, void **crashAddr,
                                char **op)
{
    char crashReport[PATH_MAX] = { 0 };
    const char *const crashReportCpy = crashReport;
    snprintf(crashReport, sizeof(crashReport), "%s/%s.%d", hfuzz->workDir, kLOGPREFIX, pid);

    FILE *fReport = fopen(crashReport, "rb");
    if (fReport == NULL) {
        PLOG_D("Couldn't open '%s' - R/O mode", crashReport);
        return -1;
    }
    defer {
        fclose(fReport);
    };
    defer {
        unlink(crashReportCpy);
    };

    char header[35] = { 0 };
    snprintf(header, sizeof(header), "==%d==ERROR: AddressSanitizer:", pid);
    size_t headerSz = strlen(header);
    bool headerFound = false;

    uint8_t frameIdx = 0;
    char framePrefix[5] = { 0 };
    snprintf(framePrefix, sizeof(framePrefix), "#%" PRIu8, frameIdx);

    char *lineptr = NULL, *cAddr = NULL;
    size_t n = 0;
    for (;;) {
        if (getline(&lineptr, &n, fReport) == -1) {
            break;
        }
        defer {
            free(lineptr);
        };

        /* First step is to identify header */
        if (headerFound == false) {
            if ((strlen(lineptr) > headerSz) && (strncmp(header, lineptr, headerSz) == 0)) {
                headerFound = true;

                /* Parse crash address */
                cAddr = strstr(lineptr, "address 0x");
                if (cAddr) {
                    cAddr = cAddr + strlen("address ");
                    char *endOff = strchr(cAddr, ' ');
                    cAddr[endOff - cAddr] = '\0';
                    *crashAddr = (void *)((size_t) strtoull(cAddr, NULL, 16));
                } else {
                    *crashAddr = 0x0;
                }
            }
            continue;
        } else {
            char *pLineLC = lineptr;
            /* Trim leading spaces */
            while (*pLineLC != '\0' && isspace(*pLineLC)) {
                ++pLineLC;
            }

            /* Separator for crash thread stack trace is an empty line (after trmming \n */
            if ((*pLineLC == '\0') && (frameIdx != 0)) {
                break;
            }

            /* Basic length checks */
            if (strlen(pLineLC) < 10) {
                continue;
            }

            /* If available parse the type of error (READ/WRITE) */
            if (cAddr && strstr(pLineLC, cAddr)) {
                if (strncmp(pLineLC, "READ", 4) == 0) {
                    *op = "READ";
                } else if (strncmp(pLineLC, "WRITE", 5) == 0) {
                    *op = "WRITE";
                }
                cAddr = NULL;
            }

            /* Check for crash thread frames */
            if (strncmp(pLineLC, framePrefix, strlen(framePrefix)) == 0) {
                /* Abort if max depth */
                if (frameIdx >= _HF_MAX_FUNCS) {
                    break;
                }

                /*
                 * Frames have following format:
                 #0 0xaa860177  (/system/lib/libc.so+0x196177)
                 */
                char *savePtr = NULL;
                strtok_r(pLineLC, " ", &savePtr);
                funcs[frameIdx].pc =
                    (void *)((size_t) strtoull(strtok_r(NULL, " ", &savePtr), NULL, 16));

                /* DSO & code offset parsing */
                char *targetStr = strtok_r(NULL, " ", &savePtr);
                char *startOff = strchr(targetStr, '(') + 1;
                char *plusOff = strchr(targetStr, '+');
                char *endOff = strrchr(targetStr, ')');
                targetStr[endOff - startOff] = '\0';
                if ((startOff == NULL) || (endOff == NULL) || (plusOff == NULL)) {
                    LOG_D("Invalid ASan report entry (%s)", lineptr);
                } else {
                    size_t dsoSz = MIN(sizeof(funcs[frameIdx].func), (size_t) (plusOff - startOff));
                    memcpy(funcs[frameIdx].func, startOff, dsoSz);
                    char *codeOff = targetStr + (plusOff - startOff) + 1;
                    funcs[frameIdx].line = strtoull(codeOff, NULL, 16);
                }

                frameIdx++;
                snprintf(framePrefix, sizeof(framePrefix), "#%" PRIu8, frameIdx);
            }
        }
    }

    return frameIdx;
}

/*
 * Special book keeping for cases where crashes are detected based on exitcode and not
 * a raised signal. Such case is the ASan fuzzing for Android. Crash file name maintains
 * the same format for compatibility with post campaign tools.
 */
static void arch_ptraceExitSaveData(honggfuzz_t * hfuzz, pid_t pid, fuzzer_t * fuzzer, int exitCode)
{
    REG_TYPE pc = 0;
    void *crashAddr = 0;
    char *op = "UNKNOWN";
    pid_t targetPid = (hfuzz->linux.pid > 0) ? hfuzz->linux.pid : fuzzer->pid;

    /* Save only the first hit for each worker */
    if (fuzzer->crashFileName[0] != '\0') {
        return;
    }

    /* Increase global crashes counter */
    ATOMIC_POST_INC(hfuzz->crashesCnt);
    ATOMIC_POST_AND(hfuzz->dynFileIterExpire, _HF_DYNFILE_SUB_MASK);

    /*
     * If fuzzing with sanitizer coverage feedback increase crashes counter used
     * as metric for dynFile evolution
     */
    if (hfuzz->useSanCov) {
        fuzzer->sanCovCnts.crashesCnt++;
    }

    /* Get sanitizer string tag based on exitcode */
    const char *sanStr = arch_sanCodeToStr(exitCode);

    /* If sanitizer produces reports with stack traces (e.g. ASan), they're parsed manually */
    int funcCnt = 0;

    /*  *INDENT-OFF* */
    funcs_t funcs[_HF_MAX_FUNCS] = {
        [0 ... (_HF_MAX_FUNCS - 1)].pc = NULL,
        [0 ... (_HF_MAX_FUNCS - 1)].line = 0,
        [0 ... (_HF_MAX_FUNCS - 1)].func = {'\0'}
        ,
    };
    /*  *INDENT-ON* */

    /* If ASan crash, parse report */
    if (exitCode == HF_ASAN_EXIT_CODE) {

        /* ASan is saving reports against parent PID */
        if (targetPid != pid) {
            return;
        }
        funcCnt = arch_parseAsanReport(hfuzz, pid, funcs, &crashAddr, &op);

        /*
         * -1 error indicates a file not found for report. This is expected to happen often since
         * ASan report is generated once for crashing TID. Ptrace arch is not guaranteed to parse
         * that TID first. Not setting the 'crashFileName' variable will ensure that this branch
         * is executed again for all TIDs until the matching report is found
         */
        if (funcCnt == -1) {
            return;
        }

        /* Since crash address is available, apply ignoreAddr filters */
        if (crashAddr < hfuzz->linux.ignoreAddr) {
            LOG_I("'%s' is interesting, but the crash addr is %p (below %p), skipping",
                  fuzzer->fileName, crashAddr, hfuzz->linux.ignoreAddr);
            return;
        }

        /* If frames successfully recovered, calculate stack hash & populate crash PC */
        arch_hashCallstack(hfuzz, fuzzer, funcs, funcCnt, false);
        pc = (uintptr_t) funcs[0].pc;

        /* Since stack hash is available apply blacklist filters */
        if (hfuzz->blacklist
            && (fastArray64Search(hfuzz->blacklist, hfuzz->blacklistCnt, fuzzer->backtrace) !=
                -1)) {
            LOG_I("Blacklisted stack hash '%" PRIx64 "', skipping", fuzzer->backtrace);
            ATOMIC_POST_INC(hfuzz->blCrashesCnt);
            return;
        }
    }

    /* If dry run mode, copy file with same name into workspace */
    if (hfuzz->origFlipRate == 0.0L && hfuzz->useVerifier) {
        snprintf(fuzzer->crashFileName, sizeof(fuzzer->crashFileName), "%s/%s",
                 hfuzz->workDir, fuzzer->origFileName);
    } else {
        /* Keep the crashes file name format identical */
        if (fuzzer->backtrace != 0ULL && hfuzz->saveUnique) {
            snprintf(fuzzer->crashFileName, sizeof(fuzzer->crashFileName),
                     "%s/%s.PC.%" REG_PM ".STACK.%" PRIx64 ".CODE.%s.ADDR.%p.INSTR.%s.%s",
                     hfuzz->workDir, sanStr, pc, fuzzer->backtrace,
                     op, crashAddr, "[UNKNOWN]", hfuzz->fileExtn);
        } else {
            /* If no stack hash available, all crashes treated as unique */
            char localtmstr[PATH_MAX];
            util_getLocalTime("%F.%H:%M:%S", localtmstr, sizeof(localtmstr), time(NULL));
            snprintf(fuzzer->crashFileName, sizeof(fuzzer->crashFileName),
                     "%s/%s.PC.%" REG_PM ".STACK.%" PRIx64 ".CODE.%s.ADDR.%p.INSTR.%s.%s.%s",
                     hfuzz->workDir, sanStr, pc, fuzzer->backtrace,
                     op, crashAddr, "[UNKNOWN]", localtmstr, hfuzz->fileExtn);
        }
    }

    bool dstFileExists = false;
    if (files_copyFile(fuzzer->fileName, fuzzer->crashFileName, &dstFileExists)) {
        LOG_I("Ok, that's interesting, saved '%s' as '%s'", fuzzer->fileName,
              fuzzer->crashFileName);

        /* Increase unique crashes counters */
        ATOMIC_POST_INC(hfuzz->uniqueCrashesCnt);
        ATOMIC_CLEAR(hfuzz->dynFileIterExpire);
    } else {
        if (dstFileExists) {
            LOG_I("It seems that '%s' already exists, skipping", fuzzer->crashFileName);

            /* Clear stack hash so that verifier can understand we hit a duplicate */
            fuzzer->backtrace = 0ULL;
        } else {
            LOG_E("Couldn't copy '%s' to '%s'", fuzzer->fileName, fuzzer->crashFileName);

            /* In case of write error, clear crashFileName to so that other monitored TIDs can retry */
            memset(fuzzer->crashFileName, 0, sizeof(fuzzer->crashFileName));
        }

        /* Don't bother generating reports for duplicate or non-saved crashes */
        return;
    }

    /* Generate report */
    fuzzer->report[0] = '\0';
    util_ssnprintf(fuzzer->report, sizeof(fuzzer->report), "ORIG_FNAME: %s\n",
                   fuzzer->origFileName);
    util_ssnprintf(fuzzer->report, sizeof(fuzzer->report), "FUZZ_FNAME: %s\n",
                   fuzzer->crashFileName);
    util_ssnprintf(fuzzer->report, sizeof(fuzzer->report), "PID: %d\n", pid);
    util_ssnprintf(fuzzer->report, sizeof(fuzzer->report), "EXIT CODE: %d (%s)\n", exitCode,
                   sanStr);
    util_ssnprintf(fuzzer->report, sizeof(fuzzer->report), "OPERATION: %s\n", op);
    util_ssnprintf(fuzzer->report, sizeof(fuzzer->report), "FAULT ADDRESS: %p\n", crashAddr);
    if (funcCnt > 0) {
        util_ssnprintf(fuzzer->report, sizeof(fuzzer->report), "STACK HASH: %016llx\n",
                       fuzzer->backtrace);
        util_ssnprintf(fuzzer->report, sizeof(fuzzer->report), "STACK:\n");
        for (int i = 0; i < funcCnt; i++) {
            util_ssnprintf(fuzzer->report, sizeof(fuzzer->report), " <" REG_PD REG_PM "> ",
                           (REG_TYPE) (long)funcs[i].pc, funcs[i].func, funcs[i].line);
            if (funcs[i].func[0] != '\0') {
                util_ssnprintf(fuzzer->report, sizeof(fuzzer->report), "[%s + 0x%x]\n",
                               funcs[i].func, funcs[i].line);
            } else {
                util_ssnprintf(fuzzer->report, sizeof(fuzzer->report), "[]\n");
            }
        }
    }
}

static void arch_ptraceExitAnalyzeData(honggfuzz_t * hfuzz, pid_t pid, fuzzer_t * fuzzer,
                                       int exitCode)
{
    /* Stack traces from reports available only with Address Sanitizer */
    if (exitCode != HF_ASAN_EXIT_CODE) {
        return;
    }

    void *crashAddr = 0;
    char *op = "UNKNOWN";
    int funcCnt = 0;

    /*  *INDENT-OFF* */
    funcs_t funcs[_HF_MAX_FUNCS] = {
        [0 ... (_HF_MAX_FUNCS - 1)].pc = NULL,
        [0 ... (_HF_MAX_FUNCS - 1)].line = 0,
        [0 ... (_HF_MAX_FUNCS - 1)].func = {'\0'}
        ,
    };
    /*  *INDENT-ON* */

    funcCnt = arch_parseAsanReport(hfuzz, pid, funcs, &crashAddr, &op);

    /*
     * -1 error indicates a file not found for report. This is expected to happen often since
     * ASan report is generated once for crashing TID. Ptrace arch is not guaranteed to parse
     * that TID first. Not setting the 'crashFileName' variable will ensure that this branch
     * is executed again for all TIDs until the matching report is found
     */
    if (funcCnt == -1) {
        return;
    }

    /* If frames successfully recovered, calculate stack hash & populate crash PC */
    arch_hashCallstack(hfuzz, fuzzer, funcs, funcCnt, false);
}

void arch_ptraceExitAnalyze(honggfuzz_t * hfuzz, pid_t pid, fuzzer_t * fuzzer, int exitCode)
{
    if (fuzzer->mainWorker) {
        /* Main fuzzing threads */
        arch_ptraceExitSaveData(hfuzz, pid, fuzzer, exitCode);
    } else {
        /* Post crash analysis (e.g. crashes verifier) */
        arch_ptraceExitAnalyzeData(hfuzz, pid, fuzzer, exitCode);
    }
}

#define __WEVENT(status) ((status & 0xFF0000) >> 16)
static void arch_ptraceEvent(honggfuzz_t * hfuzz, fuzzer_t * fuzzer, int status, pid_t pid)
{
    LOG_D("PID: %d, Ptrace event: %d", pid, __WEVENT(status));
    switch (__WEVENT(status)) {
    case PTRACE_EVENT_EXIT:
        {
            unsigned long event_msg;
            if (ptrace(PTRACE_GETEVENTMSG, pid, NULL, &event_msg) == -1) {
                PLOG_E("ptrace(PTRACE_GETEVENTMSG,%d) failed", pid);
                return;
            }

            if (WIFEXITED(event_msg)) {
                LOG_D("PID: %d exited with exit_code: %lu", pid,
                      (unsigned long)WEXITSTATUS(event_msg));
                if ((WEXITSTATUS(event_msg) == (unsigned long)HF_MSAN_EXIT_CODE) ||
                    (WEXITSTATUS(event_msg) == (unsigned long)HF_ASAN_EXIT_CODE) ||
                    (WEXITSTATUS(event_msg) == (unsigned long)HF_UBSAN_EXIT_CODE)) {
                    arch_ptraceExitAnalyze(hfuzz, pid, fuzzer, WEXITSTATUS(event_msg));
                }
            } else if (WIFSIGNALED(event_msg)) {
                LOG_D("PID: %d terminated with signal: %lu", pid,
                      (unsigned long)WTERMSIG(event_msg));
            } else {
                LOG_D("PID: %d exited with unknown status: %lu", pid, event_msg);
            }
        }
        break;
    default:
        break;
    }

    ptrace(PTRACE_CONT, pid, 0, 0);
}

void arch_ptraceAnalyze(honggfuzz_t * hfuzz, int status, pid_t pid, fuzzer_t * fuzzer)
{
    /*
     * It's a ptrace event, deal with it elsewhere
     */
    if (WIFSTOPPED(status) && __WEVENT(status)) {
        return arch_ptraceEvent(hfuzz, fuzzer, status, pid);
    }

    if (WIFSTOPPED(status)) {
        /*
         * If it's an interesting signal, save the testcase
         */
        if (arch_sigs[WSTOPSIG(status)].important) {
            /*
             * If fuzzer worker is from core fuzzing process run full
             * analysis. Otherwise just unwind and get stack hash signature.
             */
            if (fuzzer->mainWorker) {
                arch_ptraceSaveData(hfuzz, pid, fuzzer);
            } else {
                arch_ptraceAnalyzeData(hfuzz, pid, fuzzer);
            }
        }
        ptrace(PTRACE_CONT, pid, 0, WSTOPSIG(status));
        return;
    }

    /*
     * Resumed by delivery of SIGCONT
     */
    if (WIFCONTINUED(status)) {
        return;
    }

    /*
     * Process exited
     */
    if (WIFEXITED(status)) {
        /*
         * Target exited with sanitizer defined exitcode (used when SIGABRT is not monitored)
         */
        if ((WEXITSTATUS(status) == HF_MSAN_EXIT_CODE) ||
            (WEXITSTATUS(status) == HF_ASAN_EXIT_CODE) ||
            (WEXITSTATUS(status) == HF_UBSAN_EXIT_CODE)) {
            arch_ptraceExitAnalyze(hfuzz, pid, fuzzer, WEXITSTATUS(status));
        }
        return;
    }

    if (WIFSIGNALED(status)) {
        return;
    }

    abort();                    /* NOTREACHED */
}

static bool arch_listThreads(int tasks[], size_t thrSz, int pid)
{
    char path[512];
    snprintf(path, sizeof(path), "/proc/%d/task", pid);

    /* An optimization, the number of threads is st.st_nlink - 2 (. and ..) */
    struct stat st;
    if (stat(path, &st) != -1) {
        if (st.st_nlink == 3) {
            tasks[0] = pid;
            tasks[1] = 0;
            return true;
        }
    }

    size_t count = 0;
    DIR *dir = opendir(path);
    if (!dir) {
        PLOG_E("Couldn't open dir '%s'", path);
        return false;
    }
    defer {
        closedir(dir);
    };

    for (;;) {
        struct dirent de, *res;
        if (readdir_r(dir, &de, &res) > 0) {
            PLOG_E("Couldn't read contents of '%s'", path);
            return false;
        }

        if (res == NULL) {
            break;
        }

        pid_t pid = (pid_t) strtol(res->d_name, (char **)NULL, 10);
        if (pid == 0) {
            LOG_D("The following dir entry couldn't be converted to pid_t '%s'", res->d_name);
            continue;
        }

        tasks[count++] = pid;
        LOG_D("Added pid '%d' from '%s/%s'", pid, path, res->d_name);

        if (count >= thrSz) {
            break;
        }
    }
    PLOG_D("Total number of threads in pid '%d': '%zd'", pid, count);
    tasks[count + 1] = 0;
    if (count < 1) {
        return false;
    }
    return true;
}

bool arch_ptraceWaitForPidStop(pid_t pid)
{
    for (;;) {
        int status;
        pid_t ret = wait4(pid, &status, __WALL | WUNTRACED, NULL);
        if (ret == -1 && errno == EINTR) {
            continue;
        }
        if (ret == -1) {
            PLOG_W("wait4(pid=%d) failed", pid);
            return false;
        }
        if (!WIFSTOPPED(status)) {
            LOG_W("PID %d not in a stopped state - status:%d", pid, status);
            return false;
        }
        return true;
    }
}

#define MAX_THREAD_IN_TASK 4096
bool arch_ptraceAttach(pid_t pid)
{
    static const long seize_options =
        PTRACE_O_TRACECLONE | PTRACE_O_TRACEFORK | PTRACE_O_TRACEVFORK | PTRACE_O_TRACEEXIT;

    if (ptrace(PTRACE_SEIZE, pid, NULL, seize_options) == -1) {
        PLOG_W("Couldn't ptrace(PTRACE_SEIZE) to pid: %d", pid);
        return false;
    }

    LOG_D("Attached to PID: %d", pid);

    int tasks[MAX_THREAD_IN_TASK + 1] = { 0 };
    if (!arch_listThreads(tasks, MAX_THREAD_IN_TASK, pid)) {
        LOG_E("Couldn't read thread list for pid '%d'", pid);
        return false;
    }

    for (int i = 0; i < MAX_THREAD_IN_TASK && tasks[i]; i++) {
        if (tasks[i] == pid) {
            continue;
        }
        if (ptrace(PTRACE_SEIZE, tasks[i], NULL, seize_options) == -1) {
            PLOG_W("Couldn't ptrace(PTRACE_SEIZE) to pid: %d", tasks[i]);
            continue;
        }
        LOG_D("Attached to PID: %d (thread_group:%d)", tasks[i], pid);
    }
    return true;
}

void arch_ptraceDetach(pid_t pid)
{
    if (syscall(__NR_kill, pid, 0) == -1 && errno == ESRCH) {
        LOG_D("PID: %d no longer exists", pid);
        return;
    }

    int tasks[MAX_THREAD_IN_TASK + 1] = { 0 };
    if (!arch_listThreads(tasks, MAX_THREAD_IN_TASK, pid)) {
        LOG_E("Couldn't read thread list for pid '%d'", pid);
        return;
    }

    for (int i = 0; i < MAX_THREAD_IN_TASK && tasks[i]; i++) {
        ptrace(PTRACE_INTERRUPT, tasks[i], NULL, NULL);
        arch_ptraceWaitForPidStop(tasks[i]);
        ptrace(PTRACE_DETACH, tasks[i], NULL, NULL);
    }
}<|MERGE_RESOLUTION|>--- conflicted
+++ resolved
@@ -828,7 +828,6 @@
         return;
     }
 
-<<<<<<< HEAD
     /*
      * Check if backtrace contains blacklisted symbol
      */
@@ -836,20 +835,16 @@
         char *blSymbol = arch_btContainsBLSymbol(hfuzz, funcCnt, funcs);
         if (blSymbol != NULL) {
             LOG_I("Blacklisted symbol '%s' found, skipping", blSymbol);
-            __sync_fetch_and_add(&hfuzz->blCrashesCnt, 1UL);
+            ATOMIC_POST_INC(hfuzz->blCrashesCnt);
             return;
         }
     }
 
  saveCrash:
-    if (hfuzz->disableRandomization == false) {
-=======
     /* If non-blacklisted crash detected, zero set two MSB */
     ATOMIC_POST_ADD(hfuzz->dynFileIterExpire, _HF_DYNFILE_SUB_MASK);
 
-    void *sig_addr = si.si_addr;
     if (hfuzz->linux.disableRandomization == false) {
->>>>>>> 46df52a2
         pc = 0UL;
         sig_addr = NULL;
     }
