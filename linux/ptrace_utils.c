--- conflicted
+++ resolved
@@ -950,6 +950,19 @@
     }
 
     arch_ptraceGenerateReport(pid, fuzzer, funcs, funcCnt, &si, instr);
+
+    /* Save proc maps for every crash added to report */
+    if (hfuzz->saveMaps) {
+        char *lastDot = strrchr(fuzzer->crashFileName, '.');
+        int baseNameLen = lastDot - fuzzer->crashFileName;
+        char mapsFile[PATH_MAX] = { 0 };
+        snprintf(mapsFile, PATH_MAX, "%s/%.*s.maps", hfuzz->workDir, baseNameLen,
+                 fuzzer->crashFileName);
+
+        if (files_procMapsToFile(pid, mapsFile) == false) {
+            LOG_E("Failed to write maps file (pid=%d", pid);
+        }
+    }
 }
 
 static int arch_parseAsanReport(honggfuzz_t * hfuzz, pid_t pid, funcs_t * funcs, void **crashAddr,
@@ -1192,22 +1205,6 @@
         return;
     }
 
-<<<<<<< HEAD
-    arch_ptraceGenerateReport(pid, fuzzer, funcs, funcCnt, &si, instr);
-
-    /* Save proc maps for every crash added to report */
-    if (hfuzz->saveMaps) {
-        char *lastDot = strrchr(fuzzer->crashFileName, '.');
-        int baseNameLen = lastDot - fuzzer->crashFileName;
-        char mapsFile[PATH_MAX] = { 0 };
-        snprintf(mapsFile, PATH_MAX, "%s/%.*s.maps", hfuzz->workDir, baseNameLen,
-                 fuzzer->crashFileName);
-
-        if (files_procMapsToFile(pid, mapsFile) == false) {
-            LOG_E("Failed to write maps file (pid=%d", pid);
-        }
-    }
-=======
     /* Generate report */
     fuzzer->report[0] = '\0';
     util_ssnprintf(fuzzer->report, sizeof(fuzzer->report), "ORIG_FNAME: %s\n",
@@ -1283,7 +1280,6 @@
         /* Post crash analysis (e.g. crashes verifier) */
         arch_ptraceExitAnalyzeData(hfuzz, pid, fuzzer, exitCode);
     }
->>>>>>> aeb4c4c2
 }
 
 #define __WEVENT(status) ((status & 0xFF0000) >> 16)
