--- conflicted
+++ resolved
@@ -962,7 +962,9 @@
     /* Increase global crashes counter */
     __sync_fetch_and_add(&hfuzz->crashesCnt, 1UL);
 
-<<<<<<< HEAD
+    /* If crash detected, zero set two MSB */
+    __sync_fetch_and_and(&hfuzz->dynFileIterExpire, _HF_DYNFILE_SUB_MASK);
+
     /*
      * Check if backtrace contains whitelisted symbol. Whitelist overrides
      * both stackhash and symbol blacklist.
@@ -975,10 +977,6 @@
             goto saveCrash;
         }
     }
-=======
-    /* If crash detected, zero set two MSB */
-    __sync_fetch_and_and(&hfuzz->dynFileIterExpire, _HF_DYNFILE_SUB_MASK);
->>>>>>> e84d2361
 
     /* 
      * Check if stackhash is blacklisted
