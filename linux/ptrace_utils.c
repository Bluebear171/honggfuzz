/*
 *
 * honggfuzz - architecture dependent code (LINUX/PTRACE)
 * -----------------------------------------
 *
 * Author: Robert Swiecki <swiecki@google.com>
 *
 * Copyright 2010-2015 by Google Inc. All Rights Reserved.
 *
 * Licensed under the Apache License, Version 2.0 (the "License"); you may
 * not use this file except in compliance with the License. You may obtain
 * a copy of the License at
 *
 * http://www.apache.org/licenses/LICENSE-2.0
 *
 * Unless required by applicable law or agreed to in writing, software
 * distributed under the License is distributed on an "AS IS" BASIS,
 * WITHOUT WARRANTIES OR CONDITIONS OF ANY KIND, either express or
 * implied. See the License for the specific language governing
 * permissions and limitations under the License.
 *
 */

#include "common.h"
#include "ptrace_utils.h"

#include <ctype.h>
#include <dirent.h>
#include <elf.h>
#include <endian.h>
#include <errno.h>
#include <fcntl.h>
#include <signal.h>
#include <stdio.h>
#include <stdlib.h>
#include <string.h>
#include <inttypes.h>
#include <sys/cdefs.h>
#include <sys/personality.h>
#include <sys/ptrace.h>
#include <sys/prctl.h>
#include <sys/resource.h>
#include <sys/stat.h>
#include <sys/time.h>
#include <sys/types.h>
#include <sys/uio.h>
#include <sys/user.h>
#include <sys/wait.h>
#include <time.h>
#include <unistd.h>

#include "files.h"
#include "linux/bfd.h"
#include "linux/unwind.h"
#include "log.h"
#include "util.h"

#if defined(__ANDROID__)
#include <linux/ptrace.h>
#include <asm/ptrace.h>         /* For pt_regs structs */
#include <sys/syscall.h>
#include "capstone.h"
#endif

#if defined(__i386__) || defined(__arm__) || defined(__powerpc__)
#define REG_TYPE uint32_t
#define REG_PM   PRIx32
#define REG_PD   "0x%08"
#elif defined(__x86_64__) || defined(__aarch64__) || defined(__powerpc64__)
#define REG_TYPE uint64_t
#define REG_PM   PRIx64
#define REG_PD   "0x%016"
#endif

/*
 * Size in characters required to store a string representation of a
 * register value (0xdeadbeef style))
 */
#define REGSIZEINCHAR   (2 * sizeof(REG_TYPE) + 3)

#if defined(__i386__) || defined(__x86_64__)
#define MAX_INSTR_SZ 16
#elif defined(__arm__) || defined(__powerpc__) || defined(__powerpc64__)
#define MAX_INSTR_SZ 4
#elif defined(__aarch64__)
#define MAX_INSTR_SZ 8
#endif

#if defined(__i386__) || defined(__x86_64__)
struct user_regs_struct_32 {
    uint32_t ebx;
    uint32_t ecx;
    uint32_t edx;
    uint32_t esi;
    uint32_t edi;
    uint32_t ebp;
    uint32_t eax;
    uint16_t ds, __ds;
    uint16_t es, __es;
    uint16_t fs, __fs;
    uint16_t gs, __gs;
    uint32_t orig_eax;
    uint32_t eip;
    uint16_t cs, __cs;
    uint32_t eflags;
    uint32_t esp;
    uint16_t ss, __ss;
};

struct user_regs_struct_64 {
    uint64_t r15;
    uint64_t r14;
    uint64_t r13;
    uint64_t r12;
    uint64_t bp;
    uint64_t bx;
    uint64_t r11;
    uint64_t r10;
    uint64_t r9;
    uint64_t r8;
    uint64_t ax;
    uint64_t cx;
    uint64_t dx;
    uint64_t si;
    uint64_t di;
    uint64_t orig_ax;
    uint64_t ip;
    uint64_t cs;
    uint64_t flags;
    uint64_t sp;
    uint64_t ss;
    uint64_t fs_base;
    uint64_t gs_base;
    uint64_t ds;
    uint64_t es;
    uint64_t fs;
    uint64_t gs;
};
#define HEADERS_STRUCT struct user_regs_struct_64
#endif                          /* defined(__i386__) || defined(__x86_64__) */

#if defined(__arm__) || defined(__aarch64__)
#ifndef ARM_pc
#ifdef __ANDROID__              /* Building with NDK headers */
#define ARM_pc uregs[15]
#else                           /* Building with glibc headers */
#define ARM_pc 15
#endif
#endif                          /* ARM_pc */
#ifndef ARM_cpsr
#ifdef __ANDROID__              /* Building with NDK headers */
#define ARM_cpsr uregs[16]
#else                           /* Building with glibc headers */
#define ARM_cpsr 16
#endif
#endif                          /* ARM_cpsr */
struct user_regs_struct_32 {
    uint32_t uregs[18];
};

struct user_regs_struct_64 {
    uint64_t regs[31];
    uint64_t sp;
    uint64_t pc;
    uint64_t pstate;
};
#define HEADERS_STRUCT struct user_regs_struct_64
#endif                          /* defined(__arm__) || defined(__aarch64__) */

#if defined(__powerpc64__) || defined(__powerpc__)
#define HEADERS_STRUCT struct pt_regs
struct user_regs_struct_32 {
    uint32_t gpr[32];
    uint32_t nip;
    uint32_t msr;
    uint32_t orig_gpr3;
    uint32_t ctr;
    uint32_t link;
    uint32_t xer;
    uint32_t ccr;
    uint32_t mq;
    uint32_t trap;
    uint32_t dar;
    uint32_t dsisr;
    uint32_t result;
    /*
     * elf.h's ELF_NGREG says it's 48 registers, so kernel fills it in
     * with some zeros
     */
    uint32_t zero0;
    uint32_t zero1;
    uint32_t zero2;
    uint32_t zero3;
};
struct user_regs_struct_64 {
    uint64_t gpr[32];
    uint64_t nip;
    uint64_t msr;
    uint64_t orig_gpr3;
    uint64_t ctr;
    uint64_t link;
    uint64_t xer;
    uint64_t ccr;
    uint64_t softe;
    uint64_t trap;
    uint64_t dar;
    uint64_t dsisr;
    uint64_t result;
    /*
     * elf.h's ELF_NGREG says it's 48 registers, so kernel fills it in
     * with some zeros
     */
    uint64_t zero0;
    uint64_t zero1;
    uint64_t zero2;
    uint64_t zero3;
};
#endif                          /* defined(__powerpc64__) || defined(__powerpc__) */

#ifdef __ANDROID__
#ifndef WIFCONTINUED
#define WIFCONTINUED(x) WEXITSTATUS(0)
#endif
#endif

#if defined(__ANDROID__)
#if defined(__NR_process_vm_readv)
static ssize_t honggfuzz_process_vm_readv(pid_t pid,
                                          const struct iovec *lvec,
                                          unsigned long liovcnt,
                                          const struct iovec *rvec,
                                          unsigned long riovcnt, unsigned long flags)
{
    return syscall(__NR_process_vm_readv, (uintptr_t) pid, lvec, (uintptr_t) liovcnt, rvec,
                   (uintptr_t) riovcnt, (uintptr_t) flags);
}

#define process_vm_readv honggfuzz_process_vm_readv
#else                           /* defined(__NR_process_vm_readv) */
#define process_vm_readv(...) (errno = ENOSYS, -1)
#endif                          /* !defined(__NR_process_vm_readv) */

// Naming compatibilities
#if !defined(PT_TRACE_ME)
#define PT_TRACE_ME PTRACE_TRACEME
#endif

#if !defined(PT_READ_I)
#define PT_READ_I PTRACE_PEEKTEXT
#endif

#if !defined(PT_READ_D)
#define PT_READ_D PTRACE_PEEKDATA
#endif

#if !defined(PT_READ_U)
#define PT_READ_U PTRACE_PEEKUSR
#endif

#if !defined(PT_WRITE_I)
#define PT_WRITE_I PTRACE_POKETEXT
#endif

#if !defined(PT_WRITE_D)
#define PT_WRITE_D PTRACE_POKEDATA
#endif

#if !defined(PT_WRITE_U)
#define PT_WRITE_U PTRACE_POKEUSR
#endif

#if !defined(PT_CONT)
#define PT_CONT PTRACE_CONT
#endif

#if !defined(PT_CONTINUE)
#define PT_CONTINUE PTRACE_CONT
#endif

#if !defined(PT_KILL)
#define PT_KILL PTRACE_KILL
#endif

#if !defined(PT_STEP)
#define PT_STEP PTRACE_SINGLESTEP
#endif

#if !defined(PT_GETFPREGS)
#define PT_GETFPREGS PTRACE_GETFPREGS
#endif

#if !defined(PT_ATTACH)
#define PT_ATTACH PTRACE_ATTACH
#endif

#if !defined(PT_DETACH)
#define PT_DETACH PTRACE_DETACH
#endif

#if !defined(PT_SYSCALL)
#define PT_SYSCALL PTRACE_SYSCALL
#endif

#if !defined(PT_SETOPTIONS)
#define PT_SETOPTIONS PTRACE_SETOPTIONS
#endif

#if !defined(PT_GETEVENTMSG)
#define PT_GETEVENTMSG PTRACE_GETEVENTMSG
#endif

#if !defined(PT_GETSIGINFO)
#define PT_GETSIGINFO PTRACE_GETSIGINFO
#endif

#if !defined(PT_SETSIGINFO)
#define PT_SETSIGINFO PTRACE_SETSIGINFO
#endif

/*
 * Some Android ABIs don't implement PTRACE_GETREGS (e.g. aarch64)
 */
#if defined(PTRACE_GETREGS)
#define PTRACE_GETREGS_AVAILABLE 1
#else
#define PTRACE_GETREGS_AVAILABLE 0
#endif                          /* defined(PTRACE_GETREGS) */
#endif                          /* defined(__ANDROID__) */

/*  *INDENT-OFF* */
struct {
    const char *descr;
    bool important;
} arch_sigs[NSIG] = {
    [0 ... (NSIG - 1)].important = false,
    [0 ... (NSIG - 1)].descr = "UNKNOWN",

    [SIGTRAP].important = false,
    [SIGTRAP].descr = "SIGTRAP",

    [SIGILL].important = true,
    [SIGILL].descr = "SIGILL",

    [SIGFPE].important = true,
    [SIGFPE].descr = "SIGFPE",

    [SIGSEGV].important = true,
    [SIGSEGV].descr = "SIGSEGV",

    [SIGBUS].important = true,
    [SIGBUS].descr = "SIGBUS",

#if _HF_MONITOR_SIGABRT
    [SIGABRT].important = true,
#else
    [SIGABRT].important = false,
#endif
    [SIGABRT].descr = "SIGABRT"
};
/*  *INDENT-ON* */

#ifndef SI_FROMUSER
#define SI_FROMUSER(siptr)      ((siptr)->si_code <= 0)
#endif                          /* SI_FROMUSER */

static inline char *arch_sanCodeToStr(int exitCode)
{
    switch (exitCode) {
    case HF_MSAN_EXIT_CODE:
        return "MSAN";
        break;
    case HF_ASAN_EXIT_CODE:
        return "ASAN";
        break;
    case HF_UBSAN_EXIT_CODE:
        return "UBSAN";
        break;
    default:
        return "UNKNW";
        break;
    }
}

static size_t arch_getProcMem(pid_t pid, uint8_t * buf, size_t len, REG_TYPE pc)
{
    /*
     * Let's try process_vm_readv first
     */
    const struct iovec local_iov = {
        .iov_base = buf,
        .iov_len = len,
    };
    const struct iovec remote_iov = {
        .iov_base = (void *)(uintptr_t) pc,
        .iov_len = len,
    };
    if (process_vm_readv(pid, &local_iov, 1, &remote_iov, 1, 0) == (ssize_t) len) {
        return len;
    }
    // Debug if failed since it shouldn't happen very often
    PLOG_D("process_vm_readv() failed");

    /*
     * Ok, let's do it via ptrace() then.
     * len must be aligned to the sizeof(long)
     */
    int cnt = len / sizeof(long);
    size_t memsz = 0;

    for (int x = 0; x < cnt; x++) {
        uint8_t *addr = (uint8_t *) (uintptr_t) pc + (int)(x * sizeof(long));
        long ret = ptrace(PT_READ_D, pid, addr, NULL);

        if (errno != 0) {
            PLOG_W("Couldn't PT_READ_D on pid %d, addr: %p", pid, addr);
            break;
        }

        memsz += sizeof(long);
        memcpy(&buf[x * sizeof(long)], &ret, sizeof(long));
    }
    return memsz;
}

void arch_ptraceGetCustomPerf(honggfuzz_t * hfuzz, pid_t pid UNUSED, uint64_t * cnt UNUSED)
{
    if ((hfuzz->dynFileMethod & _HF_DYNFILE_CUSTOM) == 0) {
        return;
    }
#if defined(__i386__) || defined(__x86_64__)
    HEADERS_STRUCT regs;
    struct iovec pt_iov = {
        .iov_base = &regs,
        .iov_len = sizeof(regs),
    };

    if (ptrace(PTRACE_GETREGSET, pid, NT_PRSTATUS, &pt_iov) == -1L) {
        PLOG_D("ptrace(PTRACE_GETREGSET) failed");

        // If PTRACE_GETREGSET fails, try PTRACE_GETREGS if available
#if PTRACE_GETREGS_AVAILABLE
        if (ptrace(PTRACE_GETREGS, pid, 0, &regs)) {
            PLOG_D("ptrace(PTRACE_GETREGS) failed");
            LOG_W("ptrace PTRACE_GETREGSET & PTRACE_GETREGS failed to extract target registers");
            return;
        }
#else
        return;
#endif
    }

    /*
     * 32-bit
     */
    if (pt_iov.iov_len == sizeof(struct user_regs_struct_32)) {
        struct user_regs_struct_32 *r32 = (struct user_regs_struct_32 *)&regs;
        *cnt = (uint64_t) r32->gs;
        return;
    }

    /*
     * 64-bit
     */
    if (pt_iov.iov_len == sizeof(struct user_regs_struct_64)) {
        struct user_regs_struct_64 *r64 = (struct user_regs_struct_64 *)&regs;
        *cnt = (uint64_t) r64->gs_base;
        return;
    }

    LOG_W("Unknown registers structure size: '%zd'", pt_iov.iov_len);
#endif                          /* defined(__i386__) || defined(__x86_64__) */
}

static size_t arch_getPC(pid_t pid, REG_TYPE * pc, REG_TYPE * status_reg)
{
    /*
     * Some old ARM android kernels are failing with PTRACE_GETREGS to extract
     * the correct register values if struct size is bigger than expected. As such the
     * 32/64-bit multiplexing trick is not working for them in case PTRACE_GETREGSET
     * fails or is not implemented. To cover such cases we explicitly define
     * the struct size to 32bit version for arm CPU.
     */
#if defined(__arm__)
    struct user_regs_struct_32 regs;
#else
    HEADERS_STRUCT regs;
#endif
    struct iovec pt_iov = {
        .iov_base = &regs,
        .iov_len = sizeof(regs),
    };

    if (ptrace(PTRACE_GETREGSET, pid, NT_PRSTATUS, &pt_iov) == -1L) {
        PLOG_D("ptrace(PTRACE_GETREGSET) failed");

        // If PTRACE_GETREGSET fails, try PTRACE_GETREGS if available
#if PTRACE_GETREGS_AVAILABLE
        if (ptrace(PTRACE_GETREGS, pid, 0, &regs)) {
            PLOG_D("ptrace(PTRACE_GETREGS) failed");
            LOG_W("ptrace PTRACE_GETREGSET & PTRACE_GETREGS failed to extract target registers");
            return 0;
        }
#else
        return 0;
#endif
    }
#if defined(__i386__) || defined(__x86_64__)
    /*
     * 32-bit
     */
    if (pt_iov.iov_len == sizeof(struct user_regs_struct_32)) {
        struct user_regs_struct_32 *r32 = (struct user_regs_struct_32 *)&regs;
        *pc = r32->eip;
        *status_reg = r32->eflags;
        return pt_iov.iov_len;
    }

    /*
     * 64-bit
     */
    if (pt_iov.iov_len == sizeof(struct user_regs_struct_64)) {
        struct user_regs_struct_64 *r64 = (struct user_regs_struct_64 *)&regs;
        *pc = r64->ip;
        *status_reg = r64->flags;
        return pt_iov.iov_len;
    }
    LOG_W("Unknown registers structure size: '%zd'", pt_iov.iov_len);
    return 0;
#endif                          /* defined(__i386__) || defined(__x86_64__) */

#if defined(__arm__) || defined(__aarch64__)
    /*
     * 32-bit
     */
    if (pt_iov.iov_len == sizeof(struct user_regs_struct_32)) {
        struct user_regs_struct_32 *r32 = (struct user_regs_struct_32 *)&regs;
#ifdef __ANDROID__
        *pc = r32->ARM_pc;
        *status_reg = r32->ARM_cpsr;
#else
        *pc = r32->uregs[ARM_pc];
        *status_reg = r32->uregs[ARM_cpsr];
#endif
        return pt_iov.iov_len;
    }

    /*
     * 64-bit
     */
    if (pt_iov.iov_len == sizeof(struct user_regs_struct_64)) {
        struct user_regs_struct_64 *r64 = (struct user_regs_struct_64 *)&regs;
        *pc = r64->pc;
        *status_reg = r64->pstate;
        return pt_iov.iov_len;
    }
    LOG_W("Unknown registers structure size: '%zd'", pt_iov.iov_len);
    return 0;
#endif                          /* defined(__arm__) || defined(__aarch64__) */

#if defined(__powerpc64__) || defined(__powerpc__)
    /*
     * 32-bit
     */
    if (pt_iov.iov_len == sizeof(struct user_regs_struct_32)) {
        struct user_regs_struct_32 *r32 = (struct user_regs_struct_32 *)&regs;
        *pc = r32->nip;
        return pt_iov.iov_len;
    }

    /*
     * 64-bit
     */
    if (pt_iov.iov_len == sizeof(struct user_regs_struct_64)) {
        struct user_regs_struct_64 *r64 = (struct user_regs_struct_64 *)&regs;
        *pc = r64->nip;
        return pt_iov.iov_len;
    }

    LOG_W("Unknown registers structure size: '%zd'", pt_iov.iov_len);
    return 0;
#endif                          /* defined(__powerpc64__) || defined(__powerpc__) */

    LOG_D("Unknown/unsupported CPU architecture");
    return 0;
}

static void arch_getInstrStr(pid_t pid, REG_TYPE * pc, char *instr)
{
    /*
     * We need a value aligned to 8
     * which is sizeof(long) on 64bit CPU archs (on most of them, I hope;)
     */
    uint8_t buf[MAX_INSTR_SZ];
    size_t memsz;
    REG_TYPE status_reg = 0;

    snprintf(instr, _HF_INSTR_SZ, "%s", "[UNKNOWN]");

    size_t pcRegSz = arch_getPC(pid, pc, &status_reg);
    if (!pcRegSz) {
        LOG_W("Current architecture not supported for disassembly");
        return;
    }

    if ((memsz = arch_getProcMem(pid, buf, sizeof(buf), *pc)) == 0) {
        snprintf(instr, _HF_INSTR_SZ, "%s", "[NOT_MMAPED]");
        return;
    }
#if !defined(__ANDROID__)
    arch_bfdDisasm(pid, buf, memsz, instr);
#else
    cs_arch arch;
    cs_mode mode;
#if defined(__arm__) || defined(__aarch64__)
    arch = (pcRegSz == sizeof(struct user_regs_struct_64)) ? CS_ARCH_ARM64 : CS_ARCH_ARM;
    if (arch == CS_ARCH_ARM) {
        mode = (status_reg & 0x20) ? CS_MODE_THUMB : CS_MODE_ARM;
    } else {
        mode = CS_MODE_ARM;
    }
#elif defined(__i386__) || defined(__x86_64__)
    arch = CS_ARCH_X86;
    mode = (pcRegSz == sizeof(struct user_regs_struct_64)) ? CS_MODE_64 : CS_MODE_32;
#else
    LOG_E("Unknown/Unsupported Android CPU architecture");
#endif

    csh handle;
    cs_err err = cs_open(arch, mode, &handle);
    if (err != CS_ERR_OK) {
        LOG_W("Capstone initialization failed: '%s'", cs_strerror(err));
        return;
    }

    cs_insn *insn;
    size_t count = cs_disasm(handle, buf, sizeof(buf), *pc, 0, &insn);

    if (count < 1) {
        LOG_W("Couldn't disassemble the assembler instructions' stream: '%s'",
              cs_strerror(cs_errno(handle)));
        cs_close(&handle);
        return;
    }

    snprintf(instr, _HF_INSTR_SZ, "%s %s", insn[0].mnemonic, insn[0].op_str);
    cs_free(insn, count);
    cs_close(&handle);
#endif                          /* defined(__ANDROID__) */

    for (int x = 0; instr[x] && x < _HF_INSTR_SZ; x++) {
        if (instr[x] == '/' || instr[x] == '\\' || isspace(instr[x])
            || !isprint(instr[x])) {
            instr[x] = '_';
        }
    }

    return;
}

static void arch_hashCallstack(honggfuzz_t * hfuzz, fuzzer_t * fuzzer, funcs_t * funcs,
                               size_t funcCnt, bool enableMasking)
{
    uint64_t hash = 0;
    for (size_t i = 0; i < funcCnt && i < hfuzz->numMajorFrames; i++) {
        /*
         * Convert PC to char array to be compatible with hash function
         */
        char pcStr[REGSIZEINCHAR] = { 0 };
        snprintf(pcStr, REGSIZEINCHAR, REG_PD REG_PM, (REG_TYPE) (long)funcs[i].pc);

        /*
         * Hash the last three nibbles
         */
        hash ^= util_hash(&pcStr[strlen(pcStr) - 3], 3);
    }

    /*
     * If only one frame, hash is not safe to be used for uniqueness. We mask it
     * here with a constant prefix, so analyzers can pick it up and create filenames
     * accordingly. 'enableMasking' is controlling masking for cases where it should
     * not be enabled (e.g. fuzzer worker is from verifier).
     */
    if (enableMasking && funcCnt == 1) {
        hash |= _HF_SINGLE_FRAME_MASK;
    }
    fuzzer->backtrace = hash;
}

static void
arch_ptraceGenerateReport(pid_t pid, fuzzer_t * fuzzer, funcs_t * funcs, size_t funcCnt,
                          siginfo_t * si, const char *instr)
{
    fuzzer->report[0] = '\0';
    util_ssnprintf(fuzzer->report, sizeof(fuzzer->report), "ORIG_FNAME: %s\n",
                   fuzzer->origFileName);
    util_ssnprintf(fuzzer->report, sizeof(fuzzer->report), "FUZZ_FNAME: %s\n",
                   fuzzer->crashFileName);
    util_ssnprintf(fuzzer->report, sizeof(fuzzer->report), "PID: %d\n", pid);
    util_ssnprintf(fuzzer->report, sizeof(fuzzer->report), "SIGNAL: %s (%d)\n",
                   arch_sigs[si->si_signo].descr, si->si_signo);
    util_ssnprintf(fuzzer->report, sizeof(fuzzer->report), "FAULT ADDRESS: %p\n",
                   SI_FROMUSER(si) ? NULL : si->si_addr);
    util_ssnprintf(fuzzer->report, sizeof(fuzzer->report), "INSTRUCTION: %s\n", instr);
    util_ssnprintf(fuzzer->report, sizeof(fuzzer->report), "STACK HASH: %016llx\n",
                   fuzzer->backtrace);
    util_ssnprintf(fuzzer->report, sizeof(fuzzer->report), "STACK:\n");
    for (size_t i = 0; i < funcCnt; i++) {
#ifdef __HF_USE_CAPSTONE__
        util_ssnprintf(fuzzer->report, sizeof(fuzzer->report), " <" REG_PD REG_PM "> ",
                       (REG_TYPE) (long)funcs[i].pc, funcs[i].func, funcs[i].line);
        if (funcs[i].func[0] != '\0')
            util_ssnprintf(fuzzer->report, sizeof(fuzzer->report), "[%s + 0x%x]\n",
                           funcs[i].func, funcs[i].line);
        else
            util_ssnprintf(fuzzer->report, sizeof(fuzzer->report), "[]\n");
#else
        util_ssnprintf(fuzzer->report, sizeof(fuzzer->report), " <" REG_PD REG_PM "> [%s():%u]\n",
                       (REG_TYPE) (long)funcs[i].pc, funcs[i].func, funcs[i].line);
#endif
    }

    // libunwind is not working for 32bit targets in 64bit systems
#if defined(__aarch64__)
    if (funcCnt == 0) {
        util_ssnprintf(fuzzer->report, sizeof(fuzzer->report), " !ERROR: If 32bit fuzz target"
                       " in aarch64 system, try ARM 32bit build\n");
    }
#endif

    return;
}

static void arch_ptraceAnalyzeData(honggfuzz_t * hfuzz, pid_t pid, fuzzer_t * fuzzer)
{
    REG_TYPE pc = 0, status_reg = 0;
    size_t pcRegSz = arch_getPC(pid, &pc, &status_reg);
    if (!pcRegSz) {
        LOG_W("ptrace arch_getPC failed");
        return;
    }

    /*
     * Unwind and resolve symbols
     */
    /*  *INDENT-OFF* */
    funcs_t funcs[_HF_MAX_FUNCS] = {
        [0 ... (_HF_MAX_FUNCS - 1)].pc = NULL,
        [0 ... (_HF_MAX_FUNCS - 1)].line = 0,
        [0 ... (_HF_MAX_FUNCS - 1)].func = {'\0'}
        ,
    };
    /*  *INDENT-ON* */

#if !defined(__ANDROID__)
    size_t funcCnt = arch_unwindStack(pid, funcs);
    arch_bfdResolveSyms(pid, funcs, funcCnt);
#else
    size_t funcCnt = arch_unwindStack(pid, funcs);
#endif

    /*
     * If unwinder failed (zero frames), use PC from ptrace GETREGS if not zero.
     * If PC reg zero return and callers should handle zero hash case.
     */
    if (funcCnt == 0) {
        if (pc) {
            /* Manually update major frame PC & frames counter */
            funcs[0].pc = (void *)pc;
            funcCnt = 1;
        } else {
            return;
        }
    }

    /*
     * Calculate backtrace callstack hash signature
     */
    arch_hashCallstack(hfuzz, fuzzer, funcs, funcCnt, false);
}

static void arch_ptraceSaveData(honggfuzz_t * hfuzz, pid_t pid, fuzzer_t * fuzzer)
{
    REG_TYPE pc = 0;

    /* Local copy since flag is overridden for some crashes */
    bool saveUnique = hfuzz->saveUnique;

    char instr[_HF_INSTR_SZ] = "\x00";
    siginfo_t si;
    bzero(&si, sizeof(si));

    if (ptrace(PT_GETSIGINFO, pid, 0, &si) == -1) {
        PLOG_W("Couldn't get siginfo for pid %d", pid);
    }

    void *sig_addr = si.si_addr;
    arch_getInstrStr(pid, &pc, instr);

    LOG_D("Pid: %d, signo: %d, errno: %d, code: %d, addr: %p, pc: %"
          REG_PM ", instr: '%s'", pid, si.si_signo, si.si_errno, si.si_code, si.si_addr, pc, instr);

    if (!SI_FROMUSER(&si) && pc && si.si_addr < hfuzz->ignoreAddr) {
        LOG_I("'%s' is interesting (%s), but the si.si_addr is %p (below %p), skipping",
              fuzzer->fileName, arch_sigs[si.si_signo].descr, si.si_addr, hfuzz->ignoreAddr);
        return;
    }

    /*
     * Unwind and resolve symbols
     */
    /*  *INDENT-OFF* */
    funcs_t funcs[_HF_MAX_FUNCS] = {
        [0 ... (_HF_MAX_FUNCS - 1)].pc = NULL,
        [0 ... (_HF_MAX_FUNCS - 1)].line = 0,
        [0 ... (_HF_MAX_FUNCS - 1)].func = {'\0'}
        ,
    };
    /*  *INDENT-ON* */

#if !defined(__ANDROID__)
    size_t funcCnt = arch_unwindStack(pid, funcs);
    arch_bfdResolveSyms(pid, funcs, funcCnt);
#else
    size_t funcCnt = arch_unwindStack(pid, funcs);
#endif

    /*
     * If unwinder failed (zero frames), use PC from ptrace GETREGS if not zero.
     * If PC reg zero, temporarily disable uniqueness flag since callstack
     * hash will be also zero, thus not safe for unique decisions.
     */
    if (funcCnt == 0) {
        if (pc) {
            /* Manually update major frame PC & frames counter */
            funcs[0].pc = (void *)pc;
            funcCnt = 1;
        } else {
            saveUnique = false;
        }
    }

    /*
     * Temp local copy of previous backtrace value in case worker hit crashes into multiple
     * tids for same target master thread. Will be 0 for first crash against target.
     */
    uint64_t oldBacktrace = fuzzer->backtrace;

    /*
     * Calculate backtrace callstack hash signature
     */
    arch_hashCallstack(hfuzz, fuzzer, funcs, funcCnt, saveUnique);

    /*
     * If fuzzing with sanitizer coverage feedback increase crashes counter used
     * as metric for dynFile evolution
     */
    if (hfuzz->useSanCov) {
        fuzzer->sanCovCnts.crashesCnt++;
    }

    /*
     * If unique flag is set and single frame crash, disable uniqueness for this crash
     * to always save (timestamp will be added to the filename)
     */
    if (saveUnique && (funcCnt == 1)) {
        saveUnique = false;
    }

    /*
     * If worker crashFileName member is set, it means that a tid has already crashed
     * from target master thread.
     */
    if (fuzzer->crashFileName[0] != '\0') {
        LOG_D("Multiple crashes detected from worker against attached tids group");

        /*
         * If stackhashes match, don't re-analyze. This will avoid duplicates
         * and prevent verifier from running multiple passes. Depth of check is
         * always 1 (last backtrace saved only per target iteration).
         */
        if (oldBacktrace == fuzzer->backtrace) {
            return;
        }
    }

    /* Increase global crashes counter */
    __sync_fetch_and_add(&hfuzz->crashesCnt, 1UL);

<<<<<<< HEAD
    /* If crash detected, zero set two MSB */
    __sync_fetch_and_and(&hfuzz->dynFileIterExpire, _HF_DYNFILE_SUB_MASK);

    /*
     * Check if backtrace contains whitelisted symbol. Whitelist overrides
     * both stackhash and symbol blacklist.
     */
    if (hfuzz->symbolsWhitelist) {
        char *wlSymbol = arch_btContainsWLSymbol(hfuzz, funcCnt, funcs);
        if (wlSymbol != NULL) {
            saveUnique = false;
            LOG_I("Whitelisted symbol '%s' found, skipping blacklist checks", wlSymbol);
            goto saveCrash;
        }
    }

    /* 
=======
    /*
>>>>>>> 23ec02a2
     * Check if stackhash is blacklisted
     */
    if (hfuzz->blacklist
        && (fastArray64Search(hfuzz->blacklist, hfuzz->blacklistCnt, fuzzer->backtrace) != -1)) {
        LOG_I("Blacklisted stack hash '%" PRIx64 "', skipping", fuzzer->backtrace);
        __sync_fetch_and_add(&hfuzz->blCrashesCnt, 1UL);
        return;
    }

    /*
     * Check if backtrace contains blacklisted symbol
     */
    if (hfuzz->symbolsBlacklist) {
        char *blSymbol = arch_btContainsBLSymbol(hfuzz, funcCnt, funcs);
        if (blSymbol != NULL) {
            LOG_I("Blacklisted symbol '%s' found, skipping", blSymbol);
            __sync_fetch_and_add(&hfuzz->blCrashesCnt, 1UL);
            return;
        }
    }

 saveCrash:
    if (hfuzz->disableRandomization == false) {
        pc = 0UL;
        sig_addr = NULL;
    }

    /* User-induced signals don't set si.si_addr */
    if (SI_FROMUSER(&si)) {
        sig_addr = NULL;
    }

    /* If dry run mode, copy file with same name into workspace */
    if (hfuzz->flipRate == 0.0L && hfuzz->useVerifier) {
        snprintf(fuzzer->crashFileName, sizeof(fuzzer->crashFileName), "%s/%s",
                 hfuzz->workDir, fuzzer->origFileName);
    } else if (saveUnique) {
        snprintf(fuzzer->crashFileName, sizeof(fuzzer->crashFileName),
                 "%s/%s.PC.%" REG_PM ".STACK.%" PRIx64 ".CODE.%d.ADDR.%p.INSTR.%s.%s",
                 hfuzz->workDir, arch_sigs[si.si_signo].descr, pc, fuzzer->backtrace,
                 si.si_code, sig_addr, instr, hfuzz->fileExtn);
    } else {
        char localtmstr[PATH_MAX];
        util_getLocalTime("%F.%H:%M:%S", localtmstr, sizeof(localtmstr), time(NULL));
        snprintf(fuzzer->crashFileName, sizeof(fuzzer->crashFileName),
                 "%s/%s.PC.%" REG_PM ".STACK.%" PRIx64 ".CODE.%d.ADDR.%p.INSTR.%s.%s.%d.%s",
                 hfuzz->workDir, arch_sigs[si.si_signo].descr, pc, fuzzer->backtrace,
                 si.si_code, sig_addr, instr, localtmstr, pid, hfuzz->fileExtn);
    }

    bool dstFileExists = false;
    if (files_copyFile(fuzzer->fileName, fuzzer->crashFileName, &dstFileExists)) {
        LOG_I("Ok, that's interesting, saved '%s' as '%s'", fuzzer->fileName,
              fuzzer->crashFileName);
        __sync_fetch_and_add(&hfuzz->uniqueCrashesCnt, 1UL);

        /* If unique crash found, reset dynFile counter */
        __sync_fetch_and_and(&hfuzz->dynFileIterExpire, 0UL);
    } else {
        if (dstFileExists) {
            LOG_I("It seems that '%s' already exists, skipping", fuzzer->crashFileName);

            // Clear filename so that verifier can understand we hit a duplicate
            memset(fuzzer->crashFileName, 0, sizeof(fuzzer->crashFileName));
        } else {
            LOG_E("Couldn't copy '%s' to '%s'", fuzzer->fileName, fuzzer->crashFileName);
        }

        /* Don't bother generating reports for duplicate or non-saved crashes */
        return;
    }

    arch_ptraceGenerateReport(pid, fuzzer, funcs, funcCnt, &si, instr);
}

static int arch_parseAsanReport(honggfuzz_t * hfuzz, pid_t pid, funcs_t * funcs, void **crashAddr,
                                char **op)
{
    char crashReport[PATH_MAX] = { 0 };
    snprintf(crashReport, sizeof(crashReport), "%s/%s.%d", hfuzz->workDir, kLOGPREFIX, pid);

    FILE *fReport = fopen(crashReport, "rb");
    if (fReport == NULL) {
        PLOG_D("Couldn't open '%s' - R/O mode", crashReport);
        return -1;
    }

    char header[35] = { 0 };
    snprintf(header, sizeof(header), "==%d==ERROR: AddressSanitizer:", pid);
    size_t headerSz = strlen(header);
    bool headerFound = false;

    uint8_t frameIdx = 0;
    char framePrefix[5] = { 0 };
    snprintf(framePrefix, sizeof(framePrefix), "#%" PRIu8, frameIdx);

    char *lineptr = NULL, *cAddr = NULL;
    size_t n = 0;
    for (;;) {
        if (getline(&lineptr, &n, fReport) == -1) {
            break;
        }

        /* First step is to identify header */
        if (headerFound == false) {
            if ((strlen(lineptr) > headerSz) && (strncmp(header, lineptr, headerSz) == 0)) {
                headerFound = true;

                /* Parse crash address */
                cAddr = strstr(lineptr, "address 0x");
                if (cAddr) {
                    cAddr = cAddr + strlen("address ");
                    char *endOff = strchr(cAddr, ' ');
                    cAddr[endOff - cAddr] = '\0';
                    *crashAddr = (void *)((size_t) strtoull(cAddr, NULL, 16));
                } else {
                    *crashAddr = 0x0;
                }
            }
            continue;
        } else {
            char *pLineLC = lineptr;
            /* Trim leading spaces */
            while (*pLineLC != '\0' && isspace(*pLineLC)) {
                ++pLineLC;
            }

            /* Separator for crash thread stack trace is an empty line (after trmming \n */
            if ((*pLineLC == '\0') && (frameIdx != 0)) {
                break;
            }

            /* Basic length checks */
            if (strlen(pLineLC) < 10) {
                continue;
            }

            /* If available parse the type of error (READ/WRITE) */
            if (cAddr && strstr(pLineLC, cAddr)) {
                if (strncmp(pLineLC, "READ", 4) == 0) {
                    *op = "READ";
                } else if (strncmp(pLineLC, "WRITE", 5) == 0) {
                    *op = "WRITE";
                }
                cAddr = NULL;
            }

            /* Check for crash thread frames */
            if (strncmp(pLineLC, framePrefix, strlen(framePrefix)) == 0) {
                /* Abort if max depth */
                if (frameIdx >= _HF_MAX_FUNCS) {
                    break;
                }

                /*
                 * Frames have following format:
                 #0 0xaa860177  (/system/lib/libc.so+0x196177)
                 */
                char *savePtr = NULL;
                strtok_r(pLineLC, " ", &savePtr);
                funcs[frameIdx].pc =
                    (void *)((size_t) strtoull(strtok_r(NULL, " ", &savePtr), NULL, 16));

                /* DSO & code offset parsing */
                char *targetStr = strtok_r(NULL, " ", &savePtr);
                char *startOff = strchr(targetStr, '(') + 1;
                char *plusOff = strchr(targetStr, '+');
                char *endOff = strrchr(targetStr, ')');
                targetStr[endOff - startOff] = '\0';
                if ((startOff == NULL) || (endOff == NULL) || (plusOff == NULL)) {
                    LOG_D("Invalid ASan report entry (%s)", lineptr);
                } else {
                    size_t dsoSz = MIN(sizeof(funcs[frameIdx].func), (size_t) (plusOff - startOff));
                    memcpy(funcs[frameIdx].func, startOff, dsoSz);
                    char *codeOff = targetStr + (plusOff - startOff) + 1;
                    funcs[frameIdx].line = strtoull(codeOff, NULL, 16);
                }

                frameIdx++;
                snprintf(framePrefix, sizeof(framePrefix), "#%" PRIu8, frameIdx);
            }
        }
    }

    fclose(fReport);
    free(lineptr);
    unlink(crashReport);
    return frameIdx;
}

/*
 * Special book keeping for cases where crashes are detected based on exitcode and not
 * a raised signal. Such case is the ASan fuzzing for Android. Crash file name maintains
 * the same format for compatibility with post campaign tools.
 */
static void arch_ptraceExitSaveData(honggfuzz_t * hfuzz, pid_t pid, fuzzer_t * fuzzer, int exitCode)
{
    REG_TYPE pc = 0;
    void *crashAddr = 0;
    char *op = "UNKNOWN";

    /* Save only the first hit for each worker */
    if (fuzzer->crashFileName[0] != '\0') {
        return;
    }

    /* Increase global crashes counter */
    __sync_fetch_and_add(&hfuzz->crashesCnt, 1UL);
    __sync_fetch_and_and(&hfuzz->dynFileIterExpire, _HF_DYNFILE_SUB_MASK);

    /*
     * If fuzzing with sanitizer coverage feedback increase crashes counter used
     * as metric for dynFile evolution
     */
    if (hfuzz->useSanCov) {
        fuzzer->sanCovCnts.crashesCnt++;
    }

    /* Get sanitizer string tag based on exitcode */
    const char *sanStr = arch_sanCodeToStr(exitCode);

    /* If sanitizer produces reports with stack traces (e.g. ASan), they're parsed manually */
    int funcCnt = 0;

    /*  *INDENT-OFF* */
    funcs_t funcs[_HF_MAX_FUNCS] = {
        [0 ... (_HF_MAX_FUNCS - 1)].pc = NULL,
        [0 ... (_HF_MAX_FUNCS - 1)].line = 0,
        [0 ... (_HF_MAX_FUNCS - 1)].func = {'\0'}
        ,
    };
    /*  *INDENT-ON* */

    /* If ASan crash, parse report */
    if (exitCode == HF_ASAN_EXIT_CODE) {
        funcCnt = arch_parseAsanReport(hfuzz, pid, funcs, &crashAddr, &op);

        /*
         * -1 error indicates a file not found for report. This is expected to happen often since
         * ASan report is generated once for crashing TID. Ptrace arch is not guaranteed to parse
         * that TID first. Not setting the 'crashFileName' variable will ensure that this branch
         * is executed again for all TIDs until the matching report is found
         */
        if (funcCnt == -1) {
            return;
        }

        /* Since crash address is available, apply ignoreAddr filters */
        if (crashAddr < hfuzz->ignoreAddr) {
            LOG_I("'%s' is interesting, but the crash addr is %p (below %p), skipping",
                  fuzzer->fileName, crashAddr, hfuzz->ignoreAddr);
            return;
        }

        /* If frames successfully recovered, calculate stack hash & populate crash PC */
        arch_hashCallstack(hfuzz, fuzzer, funcs, funcCnt, false);
        pc = (uintptr_t) funcs[0].pc;

        /* Since stack hash is available apply blacklist filters */
        if (hfuzz->blacklist
            && (fastArray64Search(hfuzz->blacklist, hfuzz->blacklistCnt, fuzzer->backtrace) !=
                -1)) {
            LOG_I("Blacklisted stack hash '%" PRIx64 "', skipping", fuzzer->backtrace);
            __sync_fetch_and_add(&hfuzz->blCrashesCnt, 1UL);
            return;
        }
    }

    /* If dry run mode, copy file with same name into workspace */
    if (hfuzz->flipRate == 0.0L && hfuzz->useVerifier) {
        snprintf(fuzzer->crashFileName, sizeof(fuzzer->crashFileName), "%s/%s",
                 hfuzz->workDir, fuzzer->origFileName);
    } else {
        /* Keep the crashes file name format identical */
        if (fuzzer->backtrace != 0ULL && hfuzz->saveUnique) {
            snprintf(fuzzer->crashFileName, sizeof(fuzzer->crashFileName),
                     "%s/%s.PC.%" REG_PM ".STACK.%" PRIx64 ".CODE.%s.ADDR.%p.INSTR.%s.%s",
                     hfuzz->workDir, sanStr, pc, fuzzer->backtrace,
                     op, crashAddr, "[UNKNOWN]", hfuzz->fileExtn);
        } else {
            /* If no stack hash available, all crashes treated as unique */
            char localtmstr[PATH_MAX];
            util_getLocalTime("%F.%H:%M:%S", localtmstr, sizeof(localtmstr), time(NULL));
            snprintf(fuzzer->crashFileName, sizeof(fuzzer->crashFileName),
                     "%s/%s.PC.%" REG_PM ".STACK.%" PRIx64 ".CODE.%s.ADDR.%p.INSTR.%s.%s.%s",
                     hfuzz->workDir, sanStr, pc, fuzzer->backtrace,
                     op, crashAddr, "[UNKNOWN]", localtmstr, hfuzz->fileExtn);
        }
    }

    bool dstFileExists = false;
    if (files_copyFile(fuzzer->fileName, fuzzer->crashFileName, &dstFileExists)) {
        LOG_I("Ok, that's interesting, saved '%s' as '%s'", fuzzer->fileName,
              fuzzer->crashFileName);

        /* Increase unique crashes counters */
        __sync_fetch_and_add(&hfuzz->uniqueCrashesCnt, 1UL);
        __sync_fetch_and_and(&hfuzz->dynFileIterExpire, 0UL);
    } else {
        if (dstFileExists) {
            LOG_I("It seems that '%s' already exists, skipping", fuzzer->crashFileName);

            /* Clear stack hash so that verifier can understand we hit a duplicate */
            fuzzer->backtrace = 0ULL;
        } else {
            LOG_E("Couldn't copy '%s' to '%s'", fuzzer->fileName, fuzzer->crashFileName);

            /* In case of write error, clear crashFileName to so that other monitored TIDs can retry */
            memset(fuzzer->crashFileName, 0, sizeof(fuzzer->crashFileName));
        }

        /* Don't bother generating reports for duplicate or non-saved crashes */
        return;
    }

    /* Generate report */
    fuzzer->report[0] = '\0';
    util_ssnprintf(fuzzer->report, sizeof(fuzzer->report), "ORIG_FNAME: %s\n",
                   fuzzer->origFileName);
    util_ssnprintf(fuzzer->report, sizeof(fuzzer->report), "FUZZ_FNAME: %s\n",
                   fuzzer->crashFileName);
    util_ssnprintf(fuzzer->report, sizeof(fuzzer->report), "PID: %d\n", pid);
    util_ssnprintf(fuzzer->report, sizeof(fuzzer->report), "EXIT CODE: %d (%s)\n", exitCode,
                   sanStr);
    util_ssnprintf(fuzzer->report, sizeof(fuzzer->report), "OPERATION: %s\n", op);
    util_ssnprintf(fuzzer->report, sizeof(fuzzer->report), "FAULT ADDRESS: %p\n", crashAddr);
    if (funcCnt > 0) {
        util_ssnprintf(fuzzer->report, sizeof(fuzzer->report), "STACK HASH: %016llx\n",
                       fuzzer->backtrace);
        util_ssnprintf(fuzzer->report, sizeof(fuzzer->report), "STACK:\n");
        for (int i = 0; i < funcCnt; i++) {
            util_ssnprintf(fuzzer->report, sizeof(fuzzer->report), " <" REG_PD REG_PM "> ",
                           (REG_TYPE) (long)funcs[i].pc, funcs[i].func, funcs[i].line);
            if (funcs[i].func[0] != '\0') {
                util_ssnprintf(fuzzer->report, sizeof(fuzzer->report), "[%s + 0x%x]\n",
                               funcs[i].func, funcs[i].line);
            } else {
                util_ssnprintf(fuzzer->report, sizeof(fuzzer->report), "[]\n");
            }
        }
    }
}

static void arch_ptraceExitAnalyzeData(honggfuzz_t * hfuzz, pid_t pid, fuzzer_t * fuzzer,
                                       int exitCode)
{
    /* Stack traces from reports available only with Address Sanitizer */
    if (exitCode != HF_ASAN_EXIT_CODE) {
        return;
    }

    void *crashAddr = 0;
    char *op = "UNKNOWN";
    int funcCnt = 0;

    /*  *INDENT-OFF* */
    funcs_t funcs[_HF_MAX_FUNCS] = {
        [0 ... (_HF_MAX_FUNCS - 1)].pc = NULL,
        [0 ... (_HF_MAX_FUNCS - 1)].line = 0,
        [0 ... (_HF_MAX_FUNCS - 1)].func = {'\0'}
        ,
    };
    /*  *INDENT-ON* */

    funcCnt = arch_parseAsanReport(hfuzz, pid, funcs, &crashAddr, &op);

    /*
     * -1 error indicates a file not found for report. This is expected to happen often since
     * ASan report is generated once for crashing TID. Ptrace arch is not guaranteed to parse
     * that TID first. Not setting the 'crashFileName' variable will ensure that this branch
     * is executed again for all TIDs until the matching report is found
     */
    if (funcCnt == -1) {
        return;
    }

    /* If frames successfully recovered, calculate stack hash & populate crash PC */
    arch_hashCallstack(hfuzz, fuzzer, funcs, funcCnt, false);
}

static inline void arch_ptraceExitAnalyze(honggfuzz_t * hfuzz, pid_t pid, fuzzer_t * fuzzer,
                                          int exitCode)
{
    if (fuzzer->mainWorker) {
        /* Main fuzzing threads */
        arch_ptraceExitSaveData(hfuzz, pid, fuzzer, exitCode);
    } else {
        /* Post crash analysis (e.g. crashes verifier) */
        arch_ptraceExitAnalyzeData(hfuzz, pid, fuzzer, exitCode);
    }
}

#define __WEVENT(status) ((status & 0xFF0000) >> 16)
static void arch_ptraceEvent(honggfuzz_t * hfuzz, fuzzer_t * fuzzer, int status, pid_t pid)
{
    LOG_D("PID: %d, Ptrace event: %d", pid, __WEVENT(status));
    switch (__WEVENT(status)) {
    case PTRACE_EVENT_EXIT:
        {
            unsigned long event_msg;
            if (ptrace(PTRACE_GETEVENTMSG, pid, NULL, &event_msg) == -1) {
                PLOG_E("ptrace(PTRACE_GETEVENTMSG,%d) failed", pid);
                return;
            }

            if (WIFEXITED(event_msg)) {
                LOG_D("PID: %d exited with exit_code: %lu", pid,
                      (unsigned long)WEXITSTATUS(event_msg));
                if ((WEXITSTATUS(event_msg) == (unsigned long)HF_MSAN_EXIT_CODE) ||
                    (WEXITSTATUS(event_msg) == (unsigned long)HF_ASAN_EXIT_CODE) ||
                    (WEXITSTATUS(event_msg) == (unsigned long)HF_UBSAN_EXIT_CODE)) {
                    arch_ptraceExitAnalyze(hfuzz, pid, fuzzer, WEXITSTATUS(event_msg));
                }
            } else if (WIFSIGNALED(event_msg)) {
                LOG_D("PID: %d terminated with signal: %lu", pid,
                      (unsigned long)WTERMSIG(event_msg));
            } else {
                LOG_D("PID: %d exited with unknown status: %lu", pid, event_msg);
            }
        }
        break;
    default:
        break;
    }

    ptrace(PT_CONTINUE, pid, 0, 0);
}

void arch_ptraceAnalyze(honggfuzz_t * hfuzz, int status, pid_t pid, fuzzer_t * fuzzer)
{
    /*
     * It's a ptrace event, deal with it elsewhere
     */
    if (WIFSTOPPED(status) && __WEVENT(status)) {
        return arch_ptraceEvent(hfuzz, fuzzer, status, pid);
    }

    if (WIFSTOPPED(status)) {
        /*
         * If it's an interesting signal, save the testcase
         */
        if (arch_sigs[WSTOPSIG(status)].important) {
            /*
             * If fuzzer worker is from core fuzzing process run full
             * analysis. Otherwise just unwind and get stack hash signature.
             */
            if (fuzzer->mainWorker) {
                arch_ptraceSaveData(hfuzz, pid, fuzzer);
            } else {
                arch_ptraceAnalyzeData(hfuzz, pid, fuzzer);
            }
        }
        ptrace(PT_CONTINUE, pid, 0, WSTOPSIG(status));
        return;
    }

    /*
     * Resumed by delivery of SIGCONT
     */
    if (WIFCONTINUED(status)) {
        return;
    }

    /*
     * Process exited
     */
    if (WIFEXITED(status)) {
        /*
         * Target exited with sanitizer defined exitcode (used when SIGABRT is not monitored)
         */
        if ((WEXITSTATUS(status) == HF_MSAN_EXIT_CODE) ||
            (WEXITSTATUS(status) == HF_ASAN_EXIT_CODE) ||
            (WEXITSTATUS(status) == HF_UBSAN_EXIT_CODE)) {
            arch_ptraceExitAnalyze(hfuzz, pid, fuzzer, WEXITSTATUS(status));
        }
        return;
    }

    if (WIFSIGNALED(status)) {
        return;
    }

    abort();                    /* NOTREACHED */
}

static bool arch_listThreads(int tasks[], size_t thrSz, int pid)
{
    size_t count = 0;
    char path[512];
    snprintf(path, sizeof(path), "/proc/%d/task", pid);
    DIR *dir = opendir(path);
    if (!dir) {
        PLOG_E("Couldn't open dir '%s'", path);
        return false;
    }

    for (;;) {
        struct dirent de, *res;
        if (readdir_r(dir, &de, &res) > 0) {
            PLOG_E("Couldn't read contents of '%s'", path);
            closedir(dir);
            return false;
        }

        if (res == NULL) {
            break;
        }

        pid_t pid = (pid_t) strtol(res->d_name, (char **)NULL, 10);
        if (pid == 0) {
            LOG_D("The following dir entry couldn't be converted to pid_t '%s'", res->d_name);
            continue;
        }

        tasks[count++] = pid;
        LOG_D("Added pid '%d' from '%s/%s'", pid, path, res->d_name);

        if (count >= thrSz) {
            break;
        }
    }
    closedir(dir);
    PLOG_D("Total number of threads in pid '%d': '%zd'", pid, count);
    tasks[count + 1] = 0;
    if (count < 1) {
        return false;
    }
    return true;
}

bool arch_ptraceWaitForPidStop(pid_t pid)
{
    for (;;) {
        int status;
        pid_t ret = wait4(pid, &status, __WALL | WUNTRACED, NULL);
        if (ret == -1 && errno == EINTR) {
            continue;
        }
        if (ret == -1) {
            PLOG_W("wait4(pid=%d) failed", pid);
            return false;
        }
        if (!WIFSTOPPED(status)) {
            LOG_W("PID %d not in a stopped state - status:%d", pid, status);
            return false;
        }
        return true;
    }
}

#define MAX_THREAD_IN_TASK 4096
bool arch_ptraceAttach(pid_t pid)
{
    static const long seize_options =
        PTRACE_O_TRACECLONE | PTRACE_O_TRACEFORK | PTRACE_O_TRACEVFORK | PTRACE_O_TRACEEXIT;

    if (ptrace(PTRACE_SEIZE, pid, NULL, seize_options) == -1) {
        PLOG_W("Couldn't ptrace(PTRACE_SEIZE) to pid: %d", pid);
        return false;
    }

    LOG_D("Attached to PID: %d", pid);

    int tasks[MAX_THREAD_IN_TASK + 1] = { 0 };
    if (!arch_listThreads(tasks, MAX_THREAD_IN_TASK, pid)) {
        LOG_E("Couldn't read thread list for pid '%d'", pid);
        return false;
    }

    for (int i = 0; i < MAX_THREAD_IN_TASK && tasks[i]; i++) {
        if (tasks[i] == pid) {
            continue;
        }
        if (ptrace(PTRACE_SEIZE, tasks[i], NULL, seize_options) == -1) {
            PLOG_W("Couldn't ptrace(PTRACE_SEIZE) to pid: %d", tasks[i]);
            continue;
        }
        LOG_D("Attached to PID: %d (thread_group:%d)", tasks[i], pid);
    }
    return true;
}

void arch_ptraceDetach(pid_t pid)
{
    if (kill(pid, 0) == -1 && errno == ESRCH) {
        LOG_D("PID: %d no longer exists", pid);
        return;
    }

    int tasks[MAX_THREAD_IN_TASK + 1] = { 0 };
    if (!arch_listThreads(tasks, MAX_THREAD_IN_TASK, pid)) {
        LOG_E("Couldn't read thread list for pid '%d'", pid);
        return;
    }

    for (int i = 0; i < MAX_THREAD_IN_TASK && tasks[i]; i++) {
        ptrace(PTRACE_INTERRUPT, tasks[i], NULL, NULL);
        arch_ptraceWaitForPidStop(tasks[i]);
        ptrace(PTRACE_DETACH, tasks[i], NULL, NULL);
    }
}<|MERGE_RESOLUTION|>--- conflicted
+++ resolved
@@ -886,7 +886,6 @@
     /* Increase global crashes counter */
     __sync_fetch_and_add(&hfuzz->crashesCnt, 1UL);
 
-<<<<<<< HEAD
     /* If crash detected, zero set two MSB */
     __sync_fetch_and_and(&hfuzz->dynFileIterExpire, _HF_DYNFILE_SUB_MASK);
 
@@ -903,10 +902,7 @@
         }
     }
 
-    /* 
-=======
-    /*
->>>>>>> 23ec02a2
+    /*
      * Check if stackhash is blacklisted
      */
     if (hfuzz->blacklist
