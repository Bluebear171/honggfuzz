--- conflicted
+++ resolved
@@ -945,16 +945,11 @@
         fuzzer->sanCovCnts.crashesCnt++;
     }
 
-<<<<<<< HEAD
-    /* Special handling for single frame crashes. For non ARM targets, disable
+    /*
+     * Special handling for single frame crashes. For non ARM targets, disable
      * uniqueness for this crash to always save (timestamp will be added to 
      * the filename). If ARM/ARM64 CPU link register is also included into
      * callstack hash aiming to filter duplicates.
-=======
-    /*
-     * If unique flag is set and single frame crash, disable uniqueness for this crash
-     * to always save (timestamp will be added to the filename)
->>>>>>> 23ec02a2
      */
     if (saveUnique && (funcCnt == 1)) {
 #if defined(__arm__) || defined(__aarch64__)
