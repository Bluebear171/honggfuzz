/*
 *
 * honggfuzz - architecture dependent code (LINUX/PTRACE)
 * -----------------------------------------
 *
 * Author: Robert Swiecki <swiecki@google.com>
 *
 * Copyright 2010-2015 by Google Inc. All Rights Reserved.
 *
 * Licensed under the Apache License, Version 2.0 (the "License"); you may
 * not use this file except in compliance with the License. You may obtain
 * a copy of the License at
 *
 * http://www.apache.org/licenses/LICENSE-2.0
 *
 * Unless required by applicable law or agreed to in writing, software
 * distributed under the License is distributed on an "AS IS" BASIS,
 * WITHOUT WARRANTIES OR CONDITIONS OF ANY KIND, either express or
 * implied. See the License for the specific language governing
 * permissions and limitations under the License.
 *
 */

#include "common.h"
#include "ptrace_utils.h"

#include <ctype.h>
#include <dirent.h>
#include <elf.h>
#include <endian.h>
#include <errno.h>
#include <fcntl.h>
#include <signal.h>
#include <stdio.h>
#include <stdlib.h>
#include <string.h>
#include <inttypes.h>
#include <sys/cdefs.h>
#include <sys/personality.h>
#include <sys/ptrace.h>
#include <sys/prctl.h>
#include <sys/resource.h>
#include <sys/stat.h>
#include <sys/time.h>
#include <sys/types.h>
#include <sys/uio.h>
#include <sys/user.h>
#include <sys/wait.h>
#include <time.h>
#include <unistd.h>

#include "files.h"
#include "linux/bfd.h"
#include "linux/unwind.h"
#include "log.h"
#include "util.h"

#if defined(__ANDROID__)
#include <linux/ptrace.h>
#include <asm/ptrace.h>         /* For pt_regs structs */
#include <sys/syscall.h>
#include "capstone.h"
#endif

#if defined(__i386__) || defined(__arm__) || defined(__powerpc__)
#define REG_TYPE uint32_t
#define REG_PM   PRIx32
#define REG_PD   "0x%08"
#elif defined(__x86_64__) || defined(__aarch64__) || defined(__powerpc64__)
#define REG_TYPE uint64_t
#define REG_PM   PRIx64
#define REG_PD   "0x%016"
#endif

/*
 * Size in characters required to store a string representation of a
 * register value (0xdeadbeef style))
 */
#define REGSIZEINCHAR   (2 * sizeof(REG_TYPE) + 3)

#if defined(__i386__) || defined(__x86_64__)
#define MAX_INSTR_SZ 16
#elif defined(__arm__) || defined(__powerpc__) || defined(__powerpc64__)
#define MAX_INSTR_SZ 4
#elif defined(__aarch64__)
#define MAX_INSTR_SZ 8
#endif

#if defined(__i386__) || defined(__x86_64__)
struct user_regs_struct_32 {
    uint32_t ebx;
    uint32_t ecx;
    uint32_t edx;
    uint32_t esi;
    uint32_t edi;
    uint32_t ebp;
    uint32_t eax;
    uint16_t ds, __ds;
    uint16_t es, __es;
    uint16_t fs, __fs;
    uint16_t gs, __gs;
    uint32_t orig_eax;
    uint32_t eip;
    uint16_t cs, __cs;
    uint32_t eflags;
    uint32_t esp;
    uint16_t ss, __ss;
};

struct user_regs_struct_64 {
    uint64_t r15;
    uint64_t r14;
    uint64_t r13;
    uint64_t r12;
    uint64_t bp;
    uint64_t bx;
    uint64_t r11;
    uint64_t r10;
    uint64_t r9;
    uint64_t r8;
    uint64_t ax;
    uint64_t cx;
    uint64_t dx;
    uint64_t si;
    uint64_t di;
    uint64_t orig_ax;
    uint64_t ip;
    uint64_t cs;
    uint64_t flags;
    uint64_t sp;
    uint64_t ss;
    uint64_t fs_base;
    uint64_t gs_base;
    uint64_t ds;
    uint64_t es;
    uint64_t fs;
    uint64_t gs;
};
#define HEADERS_STRUCT struct user_regs_struct_64
#endif                          /* defined(__i386__) || defined(__x86_64__) */

#if defined(__arm__) || defined(__aarch64__)
#ifndef ARM_pc
#ifdef __ANDROID__              /* Building with NDK headers */
#define ARM_pc uregs[15]
#else                           /* Building with glibc headers */
#define ARM_pc 15
#endif
#endif                          /* ARM_pc */
#ifndef ARM_cpsr
#ifdef __ANDROID__              /* Building with NDK headers */
#define ARM_cpsr uregs[16]
#else                           /* Building with glibc headers */
#define ARM_cpsr 16
#endif
#endif                          /* ARM_cpsr */
struct user_regs_struct_32 {
    uint32_t uregs[18];
};

struct user_regs_struct_64 {
    uint64_t regs[31];
    uint64_t sp;
    uint64_t pc;
    uint64_t pstate;
};
#define HEADERS_STRUCT struct user_regs_struct_64
#endif                          /* defined(__arm__) || defined(__aarch64__) */

#if defined(__powerpc64__) || defined(__powerpc__)
#define HEADERS_STRUCT struct pt_regs
struct user_regs_struct_32 {
    uint32_t gpr[32];
    uint32_t nip;
    uint32_t msr;
    uint32_t orig_gpr3;
    uint32_t ctr;
    uint32_t link;
    uint32_t xer;
    uint32_t ccr;
    uint32_t mq;
    uint32_t trap;
    uint32_t dar;
    uint32_t dsisr;
    uint32_t result;
    /*
     * elf.h's ELF_NGREG says it's 48 registers, so kernel fills it in
     * with some zeros
     */
    uint32_t zero0;
    uint32_t zero1;
    uint32_t zero2;
    uint32_t zero3;
};
struct user_regs_struct_64 {
    uint64_t gpr[32];
    uint64_t nip;
    uint64_t msr;
    uint64_t orig_gpr3;
    uint64_t ctr;
    uint64_t link;
    uint64_t xer;
    uint64_t ccr;
    uint64_t softe;
    uint64_t trap;
    uint64_t dar;
    uint64_t dsisr;
    uint64_t result;
    /*
     * elf.h's ELF_NGREG says it's 48 registers, so kernel fills it in
     * with some zeros
     */
    uint64_t zero0;
    uint64_t zero1;
    uint64_t zero2;
    uint64_t zero3;
};
#endif                          /* defined(__powerpc64__) || defined(__powerpc__) */

#ifdef __ANDROID__
#ifndef WIFCONTINUED
#define WIFCONTINUED(x) WEXITSTATUS(0)
#endif
#endif

#if defined(__ANDROID__)
#if defined(__NR_process_vm_readv)
static ssize_t honggfuzz_process_vm_readv(pid_t pid,
                                          const struct iovec *lvec,
                                          unsigned long liovcnt,
                                          const struct iovec *rvec,
                                          unsigned long riovcnt, unsigned long flags)
{
    return syscall(__NR_process_vm_readv, (uintptr_t) pid, lvec, (uintptr_t) liovcnt, rvec,
                   (uintptr_t) riovcnt, (uintptr_t) flags);
}

#define process_vm_readv honggfuzz_process_vm_readv
#else                           /* defined(__NR_process_vm_readv) */
#define process_vm_readv(...) (errno = ENOSYS, -1)
#endif                          /* !defined(__NR_process_vm_readv) */

// Naming compatibilities
#if !defined(PT_TRACE_ME)
#define PT_TRACE_ME PTRACE_TRACEME
#endif

#if !defined(PT_READ_I)
#define PT_READ_I PTRACE_PEEKTEXT
#endif

#if !defined(PT_READ_D)
#define PT_READ_D PTRACE_PEEKDATA
#endif

#if !defined(PT_READ_U)
#define PT_READ_U PTRACE_PEEKUSR
#endif

#if !defined(PT_WRITE_I)
#define PT_WRITE_I PTRACE_POKETEXT
#endif

#if !defined(PT_WRITE_D)
#define PT_WRITE_D PTRACE_POKEDATA
#endif

#if !defined(PT_WRITE_U)
#define PT_WRITE_U PTRACE_POKEUSR
#endif

#if !defined(PT_CONT)
#define PT_CONT PTRACE_CONT
#endif

#if !defined(PT_CONTINUE)
#define PT_CONTINUE PTRACE_CONT
#endif

#if !defined(PT_KILL)
#define PT_KILL PTRACE_KILL
#endif

#if !defined(PT_STEP)
#define PT_STEP PTRACE_SINGLESTEP
#endif

#if !defined(PT_GETFPREGS)
#define PT_GETFPREGS PTRACE_GETFPREGS
#endif

#if !defined(PT_ATTACH)
#define PT_ATTACH PTRACE_ATTACH
#endif

#if !defined(PT_DETACH)
#define PT_DETACH PTRACE_DETACH
#endif

#if !defined(PT_SYSCALL)
#define PT_SYSCALL PTRACE_SYSCALL
#endif

#if !defined(PT_SETOPTIONS)
#define PT_SETOPTIONS PTRACE_SETOPTIONS
#endif

#if !defined(PT_GETEVENTMSG)
#define PT_GETEVENTMSG PTRACE_GETEVENTMSG
#endif

#if !defined(PT_GETSIGINFO)
#define PT_GETSIGINFO PTRACE_GETSIGINFO
#endif

#if !defined(PT_SETSIGINFO)
#define PT_SETSIGINFO PTRACE_SETSIGINFO
#endif

/* 
 * Some Android ABIs don't implement PTRACE_GETREGS (e.g. aarch64)
 */
#if defined(PTRACE_GETREGS)
#define PTRACE_GETREGS_AVAILABLE 1
#else
#define PTRACE_GETREGS_AVAILABLE 0
#endif                          /* defined(PTRACE_GETREGS) */
#endif                          /* defined(__ANDROID__) */

/*  *INDENT-OFF* */
struct {
    const char *descr;
    bool important;
} arch_sigs[NSIG] = {
    [0 ... (NSIG - 1)].important = false,
    [0 ... (NSIG - 1)].descr = "UNKNOWN",

    [SIGTRAP].important = false,
    [SIGTRAP].descr = "SIGTRAP",

    [SIGILL].important = true,
    [SIGILL].descr = "SIGILL",

    [SIGFPE].important = true,
    [SIGFPE].descr = "SIGFPE",

    [SIGSEGV].important = true,
    [SIGSEGV].descr = "SIGSEGV",

    [SIGBUS].important = true,
    [SIGBUS].descr = "SIGBUS",

#if _HF_MONITOR_SIGABRT
    [SIGABRT].important = true,
#else
    [SIGABRT].important = false,
#endif
    [SIGABRT].descr = "SIGABRT"
};
/*  *INDENT-ON* */

#ifndef SI_FROMUSER
#define SI_FROMUSER(siptr)      ((siptr)->si_code <= 0)
#endif                          /* SI_FROMUSER */

static inline char *arch_sanCodeToStr(int exitCode)
{
    switch (exitCode) {
    case HF_MSAN_EXIT_CODE:
        return "MSAN";
        break;
    case HF_ASAN_EXIT_CODE:
        return "ASAN";
        break;
    case HF_UBSAN_EXIT_CODE:
        return "UBSAN";
        break;
    default:
        return "UNKNW";
        break;
    }
}

static size_t arch_getProcMem(pid_t pid, uint8_t * buf, size_t len, REG_TYPE pc)
{
    /*
     * Let's try process_vm_readv first
     */
    const struct iovec local_iov = {
        .iov_base = buf,
        .iov_len = len,
    };
    const struct iovec remote_iov = {
        .iov_base = (void *)(uintptr_t) pc,
        .iov_len = len,
    };
    if (process_vm_readv(pid, &local_iov, 1, &remote_iov, 1, 0) == (ssize_t) len) {
        return len;
    }
    // Debug if failed since it shouldn't happen very often
    PLOG_D("process_vm_readv() failed");

    /*
     * Ok, let's do it via ptrace() then.
     * len must be aligned to the sizeof(long)
     */
    int cnt = len / sizeof(long);
    size_t memsz = 0;

    for (int x = 0; x < cnt; x++) {
        uint8_t *addr = (uint8_t *) (uintptr_t) pc + (int)(x * sizeof(long));
        long ret = ptrace(PT_READ_D, pid, addr, NULL);

        if (errno != 0) {
            PLOG_W("Couldn't PT_READ_D on pid %d, addr: %p", pid, addr);
            break;
        }

        memsz += sizeof(long);
        memcpy(&buf[x * sizeof(long)], &ret, sizeof(long));
    }
    return memsz;
}

void arch_ptraceGetCustomPerf(honggfuzz_t * hfuzz, pid_t pid UNUSED, uint64_t * cnt UNUSED)
{
    if ((hfuzz->dynFileMethod & _HF_DYNFILE_CUSTOM) == 0) {
        return;
    }
#if defined(__i386__) || defined(__x86_64__)
    HEADERS_STRUCT regs;
    struct iovec pt_iov = {
        .iov_base = &regs,
        .iov_len = sizeof(regs),
    };

    if (ptrace(PTRACE_GETREGSET, pid, NT_PRSTATUS, &pt_iov) == -1L) {
        PLOG_D("ptrace(PTRACE_GETREGSET) failed");

        // If PTRACE_GETREGSET fails, try PTRACE_GETREGS if available
#if PTRACE_GETREGS_AVAILABLE
        if (ptrace(PTRACE_GETREGS, pid, 0, &regs)) {
            PLOG_D("ptrace(PTRACE_GETREGS) failed");
            LOG_W("ptrace PTRACE_GETREGSET & PTRACE_GETREGS failed to extract target registers");
            return;
        }
#else
        return;
#endif
    }

    /*
     * 32-bit
     */
    if (pt_iov.iov_len == sizeof(struct user_regs_struct_32)) {
        struct user_regs_struct_32 *r32 = (struct user_regs_struct_32 *)&regs;
        *cnt = (uint64_t) r32->gs;
        return;
    }

    /*
     * 64-bit
     */
    if (pt_iov.iov_len == sizeof(struct user_regs_struct_64)) {
        struct user_regs_struct_64 *r64 = (struct user_regs_struct_64 *)&regs;
        *cnt = (uint64_t) r64->gs_base;
        return;
    }

    LOG_W("Unknown registers structure size: '%zd'", pt_iov.iov_len);
#endif                          /* defined(__i386__) || defined(__x86_64__) */
}

static size_t arch_getPC(pid_t pid, REG_TYPE * pc, REG_TYPE * status_reg)
{
    /* 
     * Some old ARM android kernels are failing with PTRACE_GETREGS to extract
     * the correct register values if struct size is bigger than expected. As such the
     * 32/64-bit multiplexing trick is not working for them in case PTRACE_GETREGSET
     * fails or is not implemented. To cover such cases we explicitly define
     * the struct size to 32bit version for arm CPU.
     */
#if defined(__arm__)
    struct user_regs_struct_32 regs;
#else
    HEADERS_STRUCT regs;
#endif
    struct iovec pt_iov = {
        .iov_base = &regs,
        .iov_len = sizeof(regs),
    };

    if (ptrace(PTRACE_GETREGSET, pid, NT_PRSTATUS, &pt_iov) == -1L) {
        PLOG_D("ptrace(PTRACE_GETREGSET) failed");

        // If PTRACE_GETREGSET fails, try PTRACE_GETREGS if available
#if PTRACE_GETREGS_AVAILABLE
        if (ptrace(PTRACE_GETREGS, pid, 0, &regs)) {
            PLOG_D("ptrace(PTRACE_GETREGS) failed");
            LOG_W("ptrace PTRACE_GETREGSET & PTRACE_GETREGS failed to extract target registers");
            return 0;
        }
#else
        return 0;
#endif
    }
#if defined(__i386__) || defined(__x86_64__)
    /*
     * 32-bit
     */
    if (pt_iov.iov_len == sizeof(struct user_regs_struct_32)) {
        struct user_regs_struct_32 *r32 = (struct user_regs_struct_32 *)&regs;
        *pc = r32->eip;
        *status_reg = r32->eflags;
        return pt_iov.iov_len;
    }

    /*
     * 64-bit
     */
    if (pt_iov.iov_len == sizeof(struct user_regs_struct_64)) {
        struct user_regs_struct_64 *r64 = (struct user_regs_struct_64 *)&regs;
        *pc = r64->ip;
        *status_reg = r64->flags;
        return pt_iov.iov_len;
    }
    LOG_W("Unknown registers structure size: '%zd'", pt_iov.iov_len);
    return 0;
#endif                          /* defined(__i386__) || defined(__x86_64__) */

#if defined(__arm__) || defined(__aarch64__)
    /*
     * 32-bit
     */
    if (pt_iov.iov_len == sizeof(struct user_regs_struct_32)) {
        struct user_regs_struct_32 *r32 = (struct user_regs_struct_32 *)&regs;
#ifdef __ANDROID__
        *pc = r32->ARM_pc;
        *status_reg = r32->ARM_cpsr;
#else
        *pc = r32->uregs[ARM_pc];
        *status_reg = r32->uregs[ARM_cpsr];
#endif
        return pt_iov.iov_len;
    }

    /*
     * 64-bit
     */
    if (pt_iov.iov_len == sizeof(struct user_regs_struct_64)) {
        struct user_regs_struct_64 *r64 = (struct user_regs_struct_64 *)&regs;
        *pc = r64->pc;
        *status_reg = r64->pstate;
        return pt_iov.iov_len;
    }
    LOG_W("Unknown registers structure size: '%zd'", pt_iov.iov_len);
    return 0;
#endif                          /* defined(__arm__) || defined(__aarch64__) */

#if defined(__powerpc64__) || defined(__powerpc__)
    /*
     * 32-bit
     */
    if (pt_iov.iov_len == sizeof(struct user_regs_struct_32)) {
        struct user_regs_struct_32 *r32 = (struct user_regs_struct_32 *)&regs;
        *pc = r32->nip;
        return pt_iov.iov_len;
    }

    /*
     * 64-bit
     */
    if (pt_iov.iov_len == sizeof(struct user_regs_struct_64)) {
        struct user_regs_struct_64 *r64 = (struct user_regs_struct_64 *)&regs;
        *pc = r64->nip;
        return pt_iov.iov_len;
    }

    LOG_W("Unknown registers structure size: '%zd'", pt_iov.iov_len);
    return 0;
#endif                          /* defined(__powerpc64__) || defined(__powerpc__) */

    LOG_D("Unknown/unsupported CPU architecture");
    return 0;
}

static void arch_getInstrStr(pid_t pid, REG_TYPE * pc, char *instr)
{
    /*
     * We need a value aligned to 8
     * which is sizeof(long) on 64bit CPU archs (on most of them, I hope;)
     */
    uint8_t buf[MAX_INSTR_SZ];
    size_t memsz;
    REG_TYPE status_reg = 0;

    snprintf(instr, _HF_INSTR_SZ, "%s", "[UNKNOWN]");

    size_t pcRegSz = arch_getPC(pid, pc, &status_reg);
    if (!pcRegSz) {
        LOG_W("Current architecture not supported for disassembly");
        return;
    }

    if ((memsz = arch_getProcMem(pid, buf, sizeof(buf), *pc)) == 0) {
        snprintf(instr, _HF_INSTR_SZ, "%s", "[NOT_MMAPED]");
        return;
    }
#if !defined(__ANDROID__)
    arch_bfdDisasm(pid, buf, memsz, instr);
#else
    cs_arch arch;
    cs_mode mode;
#if defined(__arm__) || defined(__aarch64__)
    arch = (pcRegSz == sizeof(struct user_regs_struct_64)) ? CS_ARCH_ARM64 : CS_ARCH_ARM;
    if (arch == CS_ARCH_ARM) {
        mode = (status_reg & 0x20) ? CS_MODE_THUMB : CS_MODE_ARM;
    } else {
        mode = CS_MODE_ARM;
    }
#elif defined(__i386__) || defined(__x86_64__)
    arch = CS_ARCH_X86;
    mode = (pcRegSz == sizeof(struct user_regs_struct_64)) ? CS_MODE_64 : CS_MODE_32;
#else
    LOG_E("Unknown/Unsupported Android CPU architecture");
#endif

    csh handle;
    cs_err err = cs_open(arch, mode, &handle);
    if (err != CS_ERR_OK) {
        LOG_W("Capstone initialization failed: '%s'", cs_strerror(err));
        return;
    }

    cs_insn *insn;
    size_t count = cs_disasm(handle, buf, sizeof(buf), *pc, 0, &insn);

    if (count < 1) {
        LOG_W("Couldn't disassemble the assembler instructions' stream: '%s'",
              cs_strerror(cs_errno(handle)));
        cs_close(&handle);
        return;
    }

    snprintf(instr, _HF_INSTR_SZ, "%s %s", insn[0].mnemonic, insn[0].op_str);
    cs_free(insn, count);
    cs_close(&handle);
#endif                          /* defined(__ANDROID__) */

    for (int x = 0; instr[x] && x < _HF_INSTR_SZ; x++) {
        if (instr[x] == '/' || instr[x] == '\\' || isspace(instr[x])
            || !isprint(instr[x])) {
            instr[x] = '_';
        }
    }

    return;
}

static void arch_hashCallstack(honggfuzz_t * hfuzz, fuzzer_t * fuzzer, funcs_t * funcs,
                               size_t funcCnt, bool enableMasking)
{
    uint64_t hash = 0;
    for (size_t i = 0; i < funcCnt && i < hfuzz->numMajorFrames; i++) {
        /*
         * Convert PC to char array to be compatible with hash function
         */
        char pcStr[REGSIZEINCHAR] = { 0 };
        snprintf(pcStr, REGSIZEINCHAR, REG_PD REG_PM, (REG_TYPE) (long)funcs[i].pc);

        /*
         * Hash the last three nibbles
         */
        hash ^= util_hash(&pcStr[strlen(pcStr) - 3], 3);
    }

    /*
     * If only one frame, hash is not safe to be used for uniqueness. We mask it
     * here with a constant prefix, so analyzers can pick it up and create filenames
     * accordingly. 'enableMasking' is controlling masking for cases where it should
     * not be enabled (e.g. fuzzer worker is from verifier).
     */
    if (enableMasking && funcCnt == 1) {
        hash |= _HF_SINGLE_FRAME_MASK;
    }
    fuzzer->backtrace = hash;
}

static void
arch_ptraceGenerateReport(pid_t pid, fuzzer_t * fuzzer, funcs_t * funcs, size_t funcCnt,
                          siginfo_t * si, const char *instr)
{
    fuzzer->report[0] = '\0';
    util_ssnprintf(fuzzer->report, sizeof(fuzzer->report), "ORIG_FNAME: %s\n",
                   fuzzer->origFileName);
    util_ssnprintf(fuzzer->report, sizeof(fuzzer->report), "FUZZ_FNAME: %s\n",
                   fuzzer->crashFileName);
    util_ssnprintf(fuzzer->report, sizeof(fuzzer->report), "PID: %d\n", pid);
    util_ssnprintf(fuzzer->report, sizeof(fuzzer->report), "SIGNAL: %s (%d)\n",
                   arch_sigs[si->si_signo].descr, si->si_signo);
    util_ssnprintf(fuzzer->report, sizeof(fuzzer->report), "FAULT ADDRESS: %p\n",
                   SI_FROMUSER(si) ? NULL : si->si_addr);
    util_ssnprintf(fuzzer->report, sizeof(fuzzer->report), "INSTRUCTION: %s\n", instr);
    util_ssnprintf(fuzzer->report, sizeof(fuzzer->report), "STACK HASH: %016llx\n",
                   fuzzer->backtrace);
    util_ssnprintf(fuzzer->report, sizeof(fuzzer->report), "STACK:\n");
    for (size_t i = 0; i < funcCnt; i++) {
#ifdef __HF_USE_CAPSTONE__
        util_ssnprintf(fuzzer->report, sizeof(fuzzer->report), " <" REG_PD REG_PM "> ",
                       (REG_TYPE) (long)funcs[i].pc, funcs[i].func, funcs[i].line);
        if (funcs[i].func[0] != '\0')
            util_ssnprintf(fuzzer->report, sizeof(fuzzer->report), "[%s + 0x%x]\n",
                           funcs[i].func, funcs[i].line);
        else
            util_ssnprintf(fuzzer->report, sizeof(fuzzer->report), "[]\n");
#else
        util_ssnprintf(fuzzer->report, sizeof(fuzzer->report), " <" REG_PD REG_PM "> [%s():%u]\n",
                       (REG_TYPE) (long)funcs[i].pc, funcs[i].func, funcs[i].line);
#endif
    }

    // libunwind is not working for 32bit targets in 64bit systems
#if defined(__aarch64__)
    if (funcCnt == 0) {
        util_ssnprintf(fuzzer->report, sizeof(fuzzer->report), " !ERROR: If 32bit fuzz target"
                       " in aarch64 system, try ARM 32bit build\n");
    }
#endif

    return;
}

static void arch_ptraceAnalyzeData(honggfuzz_t * hfuzz, pid_t pid, fuzzer_t * fuzzer)
{
    REG_TYPE pc = 0, status_reg = 0;
    size_t pcRegSz = arch_getPC(pid, &pc, &status_reg);
    if (!pcRegSz) {
        LOG_W("ptrace arch_getPC failed");
        return;
    }

    /*
     * Unwind and resolve symbols
     */
    /*  *INDENT-OFF* */
    funcs_t funcs[_HF_MAX_FUNCS] = {
        [0 ... (_HF_MAX_FUNCS - 1)].pc = NULL,
        [0 ... (_HF_MAX_FUNCS - 1)].line = 0,
        [0 ... (_HF_MAX_FUNCS - 1)].func = {'\0'}
        ,
    };
    /*  *INDENT-ON* */

#if !defined(__ANDROID__)
    size_t funcCnt = arch_unwindStack(pid, funcs);
    arch_bfdResolveSyms(pid, funcs, funcCnt);
#else
    size_t funcCnt = arch_unwindStack(pid, funcs);
#endif

    /* 
     * If unwinder failed (zero frames), use PC from ptrace GETREGS if not zero. 
     * If PC reg zero return and callers should handle zero hash case.
     */
    if (funcCnt == 0) {
        if (pc) {
            /* Manually update major frame PC & frames counter */
            funcs[0].pc = (void *)pc;
            funcCnt = 1;
        } else {
            return;
        }
    }

    /*
     * Calculate backtrace callstack hash signature
     */
    arch_hashCallstack(hfuzz, fuzzer, funcs, funcCnt, false);
}

static void arch_ptraceSaveData(honggfuzz_t * hfuzz, pid_t pid, fuzzer_t * fuzzer)
{
    REG_TYPE pc = 0;

    /* Local copy since flag is overridden for some crashes */
    bool saveUnique = hfuzz->saveUnique;

    char instr[_HF_INSTR_SZ] = "\x00";
    siginfo_t si;
    bzero(&si, sizeof(si));

    if (ptrace(PT_GETSIGINFO, pid, 0, &si) == -1) {
        PLOG_W("Couldn't get siginfo for pid %d", pid);
    }

    void *sig_addr = si.si_addr;
    arch_getInstrStr(pid, &pc, instr);

    LOG_D("Pid: %d, signo: %d, errno: %d, code: %d, addr: %p, pc: %"
          REG_PM ", instr: '%s'", pid, si.si_signo, si.si_errno, si.si_code, si.si_addr, pc, instr);

    if (!SI_FROMUSER(&si) && pc && si.si_addr < hfuzz->ignoreAddr) {
        LOG_I("'%s' is interesting (%s), but the si.si_addr is %p (below %p), skipping",
              fuzzer->fileName, arch_sigs[si.si_signo].descr, si.si_addr, hfuzz->ignoreAddr);
        return;
    }

    /*
     * Unwind and resolve symbols
     */
    /*  *INDENT-OFF* */
    funcs_t funcs[_HF_MAX_FUNCS] = {
        [0 ... (_HF_MAX_FUNCS - 1)].pc = NULL,
        [0 ... (_HF_MAX_FUNCS - 1)].line = 0,
        [0 ... (_HF_MAX_FUNCS - 1)].func = {'\0'}
        ,
    };
    /*  *INDENT-ON* */

#if !defined(__ANDROID__)
    size_t funcCnt = arch_unwindStack(pid, funcs);
    arch_bfdResolveSyms(pid, funcs, funcCnt);
#else
    size_t funcCnt = arch_unwindStack(pid, funcs);
#endif

    /* 
     * If unwinder failed (zero frames), use PC from ptrace GETREGS if not zero. 
     * If PC reg zero, temporarily disable uniqueness flag since callstack
     * hash will be also zero, thus not safe for unique decisions.
     */
    if (funcCnt == 0) {
        if (pc) {
            /* Manually update major frame PC & frames counter */
            funcs[0].pc = (void *)pc;
            funcCnt = 1;
        } else {
            saveUnique = false;
        }
    }

    /* 
     * Temp local copy of previous backtrace value in case worker hit crashes into multiple
     * tids for same target master thread. Will be 0 for first crash against target.
     */
    uint64_t oldBacktrace = fuzzer->backtrace;

    /*
     * Calculate backtrace callstack hash signature
     */
    arch_hashCallstack(hfuzz, fuzzer, funcs, funcCnt, saveUnique);

    /*
     * If fuzzing with sanitizer coverage feedback increase crashes counter used
     * as metric for dynFile evolution
     */
    if (hfuzz->useSanCov) {
        fuzzer->sanCovCnts.crashesCnt++;
    }

    /* 
     * If unique flag is set and single frame crash, disable uniqueness for this crash 
     * to always save (timestamp will be added to the filename)
     */
    if (saveUnique && (funcCnt == 1)) {
        saveUnique = false;
    }

    /* 
     * If worker crashFileName member is set, it means that a tid has already crashed
     * from target master thread.
     */
    if (fuzzer->crashFileName[0] != '\0') {
        LOG_D("Multiple crashes detected from worker against attached tids group");

        /*
         * If stackhashes match, don't re-analyze. This will avoid duplicates
         * and prevent verifier from running multiple passes. Depth of check is
         * always 1 (last backtrace saved only per target iteration).
         */
        if (oldBacktrace == fuzzer->backtrace) {
            return;
        }
    }

    /* Increase global crashes counter */
    __sync_fetch_and_add(&hfuzz->crashesCnt, 1UL);

<<<<<<< HEAD
    /* If crash detected, zero set two MSB */
    __sync_fetch_and_and(&hfuzz->dynFileIterExpire, _HF_DYNFILE_SUB_MASK);

    /*
     * Check if backtrace contains whitelisted symbol. Whitelist overrides
     * both stackhash and symbol blacklist.
     */
    if (hfuzz->symbolsWhitelist) {
        char *wlSymbol = arch_btContainsWLSymbol(hfuzz, funcCnt, funcs);
        if (wlSymbol != NULL) {
            saveUnique = false;
            LOG_I("Whitelisted symbol '%s' found, skipping blacklist checks", wlSymbol);
            goto saveCrash;
        }
    }

=======
>>>>>>> aeb4c4c2
    /* 
     * Check if stackhash is blacklisted
     */
    if (hfuzz->blacklist
        && (fastArray64Search(hfuzz->blacklist, hfuzz->blacklistCnt, fuzzer->backtrace) != -1)) {
        LOG_I("Blacklisted stack hash '%" PRIx64 "', skipping", fuzzer->backtrace);
        __sync_fetch_and_add(&hfuzz->blCrashesCnt, 1UL);
        return;
    }

<<<<<<< HEAD
    /*
     * Check if backtrace contains blacklisted symbol
     */
    if (hfuzz->symbolsBlacklist) {
        char *blSymbol = arch_btContainsBLSymbol(hfuzz, funcCnt, funcs);
        if (blSymbol != NULL) {
            LOG_I("Blacklisted symbol '%s' found, skipping", blSymbol);
            __sync_fetch_and_add(&hfuzz->blCrashesCnt, 1UL);
            return;
        }
    }

 saveCrash:
=======
    /* If non-blacklisted crash detected, zero set two MSB */
    __sync_fetch_and_and(&hfuzz->dynFileIterExpire, _HF_DYNFILE_SUB_MASK);

    void *sig_addr = si.si_addr;
>>>>>>> aeb4c4c2
    if (hfuzz->disableRandomization == false) {
        pc = 0UL;
        sig_addr = NULL;
    }

    /* User-induced signals don't set si.si_addr */
    if (SI_FROMUSER(&si)) {
        sig_addr = NULL;
    }

    /* If dry run mode, copy file with same name into workspace */
    if (hfuzz->flipRate == 0.0L && hfuzz->useVerifier) {
        snprintf(fuzzer->crashFileName, sizeof(fuzzer->crashFileName), "%s/%s",
                 hfuzz->workDir, fuzzer->origFileName);
    } else if (saveUnique) {
        snprintf(fuzzer->crashFileName, sizeof(fuzzer->crashFileName),
                 "%s/%s.PC.%" REG_PM ".STACK.%" PRIx64 ".CODE.%d.ADDR.%p.INSTR.%s.%s",
                 hfuzz->workDir, arch_sigs[si.si_signo].descr, pc, fuzzer->backtrace,
                 si.si_code, sig_addr, instr, hfuzz->fileExtn);
    } else {
        char localtmstr[PATH_MAX];
        util_getLocalTime("%F.%H:%M:%S", localtmstr, sizeof(localtmstr), time(NULL));
        snprintf(fuzzer->crashFileName, sizeof(fuzzer->crashFileName),
                 "%s/%s.PC.%" REG_PM ".STACK.%" PRIx64 ".CODE.%d.ADDR.%p.INSTR.%s.%s.%d.%s",
                 hfuzz->workDir, arch_sigs[si.si_signo].descr, pc, fuzzer->backtrace,
                 si.si_code, sig_addr, instr, localtmstr, pid, hfuzz->fileExtn);
    }

    bool dstFileExists = false;
    if (files_copyFile(fuzzer->fileName, fuzzer->crashFileName, &dstFileExists)) {
        LOG_I("Ok, that's interesting, saved '%s' as '%s'", fuzzer->fileName,
              fuzzer->crashFileName);
        __sync_fetch_and_add(&hfuzz->uniqueCrashesCnt, 1UL);

        /* If unique crash found, reset dynFile counter */
        __sync_fetch_and_and(&hfuzz->dynFileIterExpire, 0UL);
    } else {
        if (dstFileExists) {
            LOG_I("It seems that '%s' already exists, skipping", fuzzer->crashFileName);

            // Clear filename so that verifier can understand we hit a duplicate
            memset(fuzzer->crashFileName, 0, sizeof(fuzzer->crashFileName));
        } else {
            LOG_E("Couldn't copy '%s' to '%s'", fuzzer->fileName, fuzzer->crashFileName);
        }

        /* Don't bother generating reports for duplicate or non-saved crashes */
        return;
    }

    arch_ptraceGenerateReport(pid, fuzzer, funcs, funcCnt, &si, instr);
}

static int arch_parseAsanReport(honggfuzz_t * hfuzz, pid_t pid, funcs_t * funcs, void **crashAddr,
                                char **op)
{
    char crashReport[PATH_MAX] = { 0 };
    snprintf(crashReport, sizeof(crashReport), "%s/%s.%d", hfuzz->workDir, kLOGPREFIX, pid);

    FILE *fReport = fopen(crashReport, "rb");
    if (fReport == NULL) {
        PLOG_D("Couldn't open '%s' - R/O mode", crashReport);
        return -1;
    }

    char header[35] = { 0 };
    snprintf(header, sizeof(header), "==%d==ERROR: AddressSanitizer:", pid);
    size_t headerSz = strlen(header);
    bool headerFound = false;

    uint8_t frameIdx = 0;
    char framePrefix[5] = { 0 };
    snprintf(framePrefix, sizeof(framePrefix), "#%" PRIu8, frameIdx);

    char *lineptr = NULL, *cAddr = NULL;
    size_t n = 0;
    for (;;) {
        if (getline(&lineptr, &n, fReport) == -1) {
            break;
        }

        /* First step is to identify header */
        if (headerFound == false) {
            if ((strlen(lineptr) > headerSz) && (strncmp(header, lineptr, headerSz) == 0)) {
                headerFound = true;

                /* Parse crash address */
                cAddr = strstr(lineptr, "address 0x");
                if (cAddr) {
                    cAddr = cAddr + strlen("address ");
                    char *endOff = strchr(cAddr, ' ');
                    cAddr[endOff - cAddr] = '\0';
                    *crashAddr = (void *)((size_t) strtoull(cAddr, NULL, 16));
                } else {
                    *crashAddr = 0x0;
                }
            }
            continue;
        } else {
            char *pLineLC = lineptr;
            /* Trim leading spaces */
            while (*pLineLC != '\0' && isspace(*pLineLC)) {
                ++pLineLC;
            }

            /* Separator for crash thread stack trace is an empty line (after trmming \n */
            if ((*pLineLC == '\0') && (frameIdx != 0)) {
                break;
            }

            /* Basic length checks */
            if (strlen(pLineLC) < 10) {
                continue;
            }

            /* If available parse the type of error (READ/WRITE) */
            if (cAddr && strstr(pLineLC, cAddr)) {
                if (strncmp(pLineLC, "READ", 4) == 0) {
                    *op = "READ";
                } else if (strncmp(pLineLC, "WRITE", 5) == 0) {
                    *op = "WRITE";
                }
                cAddr = NULL;
            }

            /* Check for crash thread frames */
            if (strncmp(pLineLC, framePrefix, strlen(framePrefix)) == 0) {
                /* Abort if max depth */
                if (frameIdx >= _HF_MAX_FUNCS) {
                    break;
                }

                /* 
                 * Frames have following format:
                 #0 0xaa860177  (/system/lib/libc.so+0x196177)
                 */
                char *savePtr = NULL;
                strtok_r(pLineLC, " ", &savePtr);
                funcs[frameIdx].pc =
                    (void *)((size_t) strtoull(strtok_r(NULL, " ", &savePtr), NULL, 16));

                /* DSO & code offset parsing */
                char *targetStr = strtok_r(NULL, " ", &savePtr);
                char *startOff = strchr(targetStr, '(') + 1;
                char *plusOff = strchr(targetStr, '+');
                char *endOff = strrchr(targetStr, ')');
                targetStr[endOff - startOff] = '\0';
                if ((startOff == NULL) || (endOff == NULL) || (plusOff == NULL)) {
                    LOG_D("Invalid ASan report entry (%s)", lineptr);
                } else {
                    size_t dsoSz = MIN(sizeof(funcs[frameIdx].func), (size_t) (plusOff - startOff));
                    memcpy(funcs[frameIdx].func, startOff, dsoSz);
                    char *codeOff = targetStr + (plusOff - startOff) + 1;
                    funcs[frameIdx].line = strtoull(codeOff, NULL, 16);
                }

                frameIdx++;
                snprintf(framePrefix, sizeof(framePrefix), "#%" PRIu8, frameIdx);
            }
        }
    }

    fclose(fReport);
    free(lineptr);
    unlink(crashReport);
    return frameIdx;
}

/*
 * Special book keeping for cases where crashes are detected based on exitcode and not
 * a raised signal. Such case is the ASan fuzzing for Android. Crash file name maintains
 * the same format for compatibility with post campaign tools.
 */
static void arch_ptraceExitSaveData(honggfuzz_t * hfuzz, pid_t pid, fuzzer_t * fuzzer, int exitCode)
{
    REG_TYPE pc = 0;
    void *crashAddr = 0;
    char *op = "UNKNOWN";

    /* Save only the first hit for each worker */
    if (fuzzer->crashFileName[0] != '\0') {
        return;
    }

    /* Increase global crashes counter */
    __sync_fetch_and_add(&hfuzz->crashesCnt, 1UL);
    __sync_fetch_and_and(&hfuzz->dynFileIterExpire, _HF_DYNFILE_SUB_MASK);

    /*
     * If fuzzing with sanitizer coverage feedback increase crashes counter used
     * as metric for dynFile evolution
     */
    if (hfuzz->useSanCov) {
        fuzzer->sanCovCnts.crashesCnt++;
    }

    /* Get sanitizer string tag based on exitcode */
    const char *sanStr = arch_sanCodeToStr(exitCode);

    /* If sanitizer produces reports with stack traces (e.g. ASan), they're parsed manually */
    int funcCnt = 0;

    /*  *INDENT-OFF* */
    funcs_t funcs[_HF_MAX_FUNCS] = {
        [0 ... (_HF_MAX_FUNCS - 1)].pc = NULL,
        [0 ... (_HF_MAX_FUNCS - 1)].line = 0,
        [0 ... (_HF_MAX_FUNCS - 1)].func = {'\0'}
        ,
    };
    /*  *INDENT-ON* */

    /* If ASan crash, parse report */
    if (exitCode == HF_ASAN_EXIT_CODE) {
        funcCnt = arch_parseAsanReport(hfuzz, pid, funcs, &crashAddr, &op);

        /* 
         * -1 error indicates a file not found for report. This is expected to happen often since
         * ASan report is generated once for crashing TID. Ptrace arch is not guaranteed to parse
         * that TID first. Not setting the 'crashFileName' variable will ensure that this branch
         * is executed again for all TIDs until the matching report is found
         */
        if (funcCnt == -1) {
            return;
        }

        /* Since crash address is available, apply ignoreAddr filters */
        if (crashAddr < hfuzz->ignoreAddr) {
            LOG_I("'%s' is interesting, but the crash addr is %p (below %p), skipping",
                  fuzzer->fileName, crashAddr, hfuzz->ignoreAddr);
            return;
        }

        /* If frames successfully recovered, calculate stack hash & populate crash PC */
        arch_hashCallstack(hfuzz, fuzzer, funcs, funcCnt, false);
        pc = (uintptr_t) funcs[0].pc;

        /* Since stack hash is available apply blacklist filters */
        if (hfuzz->blacklist
            && (fastArray64Search(hfuzz->blacklist, hfuzz->blacklistCnt, fuzzer->backtrace) !=
                -1)) {
            LOG_I("Blacklisted stack hash '%" PRIx64 "', skipping", fuzzer->backtrace);
            __sync_fetch_and_add(&hfuzz->blCrashesCnt, 1UL);
            return;
        }
    }

    /* If dry run mode, copy file with same name into workspace */
    if (hfuzz->flipRate == 0.0L && hfuzz->useVerifier) {
        snprintf(fuzzer->crashFileName, sizeof(fuzzer->crashFileName), "%s/%s",
                 hfuzz->workDir, fuzzer->origFileName);
    } else {
        /* Keep the crashes file name format identical */
        if (fuzzer->backtrace != 0ULL && hfuzz->saveUnique) {
            snprintf(fuzzer->crashFileName, sizeof(fuzzer->crashFileName),
                     "%s/%s.PC.%" REG_PM ".STACK.%" PRIx64 ".CODE.%s.ADDR.%p.INSTR.%s.%s",
                     hfuzz->workDir, sanStr, pc, fuzzer->backtrace,
                     op, crashAddr, "[UNKNOWN]", hfuzz->fileExtn);
        } else {
            /* If no stack hash available, all crashes treated as unique */
            char localtmstr[PATH_MAX];
            util_getLocalTime("%F.%H:%M:%S", localtmstr, sizeof(localtmstr), time(NULL));
            snprintf(fuzzer->crashFileName, sizeof(fuzzer->crashFileName),
                     "%s/%s.PC.%" REG_PM ".STACK.%" PRIx64 ".CODE.%s.ADDR.%p.INSTR.%s.%s.%s",
                     hfuzz->workDir, sanStr, pc, fuzzer->backtrace,
                     op, crashAddr, "[UNKNOWN]", localtmstr, hfuzz->fileExtn);
        }
    }

    bool dstFileExists = false;
    if (files_copyFile(fuzzer->fileName, fuzzer->crashFileName, &dstFileExists)) {
        LOG_I("Ok, that's interesting, saved '%s' as '%s'", fuzzer->fileName,
              fuzzer->crashFileName);

        /* Increase unique crashes counters */
        __sync_fetch_and_add(&hfuzz->uniqueCrashesCnt, 1UL);
        __sync_fetch_and_and(&hfuzz->dynFileIterExpire, 0UL);
    } else {
        if (dstFileExists) {
            LOG_I("It seems that '%s' already exists, skipping", fuzzer->crashFileName);

            /* Clear stack hash so that verifier can understand we hit a duplicate */
            fuzzer->backtrace = 0ULL;
        } else {
            LOG_E("Couldn't copy '%s' to '%s'", fuzzer->fileName, fuzzer->crashFileName);

            /* In case of write error, clear crashFileName to so that other monitored TIDs can retry */
            memset(fuzzer->crashFileName, 0, sizeof(fuzzer->crashFileName));
        }

        /* Don't bother generating reports for duplicate or non-saved crashes */
        return;
    }

    /* Generate report */
    fuzzer->report[0] = '\0';
    util_ssnprintf(fuzzer->report, sizeof(fuzzer->report), "ORIG_FNAME: %s\n",
                   fuzzer->origFileName);
    util_ssnprintf(fuzzer->report, sizeof(fuzzer->report), "FUZZ_FNAME: %s\n",
                   fuzzer->crashFileName);
    util_ssnprintf(fuzzer->report, sizeof(fuzzer->report), "PID: %d\n", pid);
    util_ssnprintf(fuzzer->report, sizeof(fuzzer->report), "EXIT CODE: %d (%s)\n", exitCode,
                   sanStr);
    util_ssnprintf(fuzzer->report, sizeof(fuzzer->report), "OPERATION: %s\n", op);
    util_ssnprintf(fuzzer->report, sizeof(fuzzer->report), "FAULT ADDRESS: %p\n", crashAddr);
    if (funcCnt > 0) {
        util_ssnprintf(fuzzer->report, sizeof(fuzzer->report), "STACK HASH: %016llx\n",
                       fuzzer->backtrace);
        util_ssnprintf(fuzzer->report, sizeof(fuzzer->report), "STACK:\n");
        for (int i = 0; i < funcCnt; i++) {
            util_ssnprintf(fuzzer->report, sizeof(fuzzer->report), " <" REG_PD REG_PM "> ",
                           (REG_TYPE) (long)funcs[i].pc, funcs[i].func, funcs[i].line);
            if (funcs[i].func[0] != '\0') {
                util_ssnprintf(fuzzer->report, sizeof(fuzzer->report), "[%s + 0x%x]\n",
                               funcs[i].func, funcs[i].line);
            } else {
                util_ssnprintf(fuzzer->report, sizeof(fuzzer->report), "[]\n");
            }
        }
    }
}

static void arch_ptraceExitAnalyzeData(honggfuzz_t * hfuzz, pid_t pid, fuzzer_t * fuzzer,
                                       int exitCode)
{
    /* Stack traces from reports available only with Address Sanitizer */
    if (exitCode != HF_ASAN_EXIT_CODE) {
        return;
    }

    void *crashAddr = 0;
    char *op = "UNKNOWN";
    int funcCnt = 0;

    /*  *INDENT-OFF* */
    funcs_t funcs[_HF_MAX_FUNCS] = {
        [0 ... (_HF_MAX_FUNCS - 1)].pc = NULL,
        [0 ... (_HF_MAX_FUNCS - 1)].line = 0,
        [0 ... (_HF_MAX_FUNCS - 1)].func = {'\0'}
        ,
    };
    /*  *INDENT-ON* */

    funcCnt = arch_parseAsanReport(hfuzz, pid, funcs, &crashAddr, &op);

    /* 
     * -1 error indicates a file not found for report. This is expected to happen often since
     * ASan report is generated once for crashing TID. Ptrace arch is not guaranteed to parse
     * that TID first. Not setting the 'crashFileName' variable will ensure that this branch
     * is executed again for all TIDs until the matching report is found
     */
    if (funcCnt == -1) {
        return;
    }

    /* If frames successfully recovered, calculate stack hash & populate crash PC */
    arch_hashCallstack(hfuzz, fuzzer, funcs, funcCnt, false);
}

static inline void arch_ptraceExitAnalyze(honggfuzz_t * hfuzz, pid_t pid, fuzzer_t * fuzzer,
                                          int exitCode)
{
    if (fuzzer->mainWorker) {
        /* Main fuzzing threads */
        arch_ptraceExitSaveData(hfuzz, pid, fuzzer, exitCode);
    } else {
        /* Post crash analysis (e.g. crashes verifier) */
        arch_ptraceExitAnalyzeData(hfuzz, pid, fuzzer, exitCode);
    }
}

#define __WEVENT(status) ((status & 0xFF0000) >> 16)
static void arch_ptraceEvent(honggfuzz_t * hfuzz, fuzzer_t * fuzzer, int status, pid_t pid)
{
    LOG_D("PID: %d, Ptrace event: %d", pid, __WEVENT(status));
    switch (__WEVENT(status)) {
    case PTRACE_EVENT_EXIT:
        {
            unsigned long event_msg;
            if (ptrace(PTRACE_GETEVENTMSG, pid, NULL, &event_msg) == -1) {
                PLOG_E("ptrace(PTRACE_GETEVENTMSG,%d) failed", pid);
                return;
            }

            if (WIFEXITED(event_msg)) {
                LOG_D("PID: %d exited with exit_code: %lu", pid,
                      (unsigned long)WEXITSTATUS(event_msg));
                if ((WEXITSTATUS(event_msg) == (unsigned long)HF_MSAN_EXIT_CODE) ||
                    (WEXITSTATUS(event_msg) == (unsigned long)HF_ASAN_EXIT_CODE) ||
                    (WEXITSTATUS(event_msg) == (unsigned long)HF_UBSAN_EXIT_CODE)) {
                    arch_ptraceExitAnalyze(hfuzz, pid, fuzzer, WEXITSTATUS(event_msg));
                }
            } else if (WIFSIGNALED(event_msg)) {
                LOG_D("PID: %d terminated with signal: %lu", pid,
                      (unsigned long)WTERMSIG(event_msg));
            } else {
                LOG_D("PID: %d exited with unknown status: %lu", pid, event_msg);
            }
        }
        break;
    default:
        break;
    }

    ptrace(PT_CONTINUE, pid, 0, 0);
}

void arch_ptraceAnalyze(honggfuzz_t * hfuzz, int status, pid_t pid, fuzzer_t * fuzzer)
{
    /*
     * It's a ptrace event, deal with it elsewhere
     */
    if (WIFSTOPPED(status) && __WEVENT(status)) {
        return arch_ptraceEvent(hfuzz, fuzzer, status, pid);
    }

    if (WIFSTOPPED(status)) {
        /*
         * If it's an interesting signal, save the testcase
         */
        if (arch_sigs[WSTOPSIG(status)].important) {
            /*
             * If fuzzer worker is from core fuzzing process run full
             * analysis. Otherwise just unwind and get stack hash signature.
             */
            if (fuzzer->mainWorker) {
                arch_ptraceSaveData(hfuzz, pid, fuzzer);
            } else {
                arch_ptraceAnalyzeData(hfuzz, pid, fuzzer);
            }
        }
        ptrace(PT_CONTINUE, pid, 0, WSTOPSIG(status));
        return;
    }

    /*
     * Resumed by delivery of SIGCONT
     */
    if (WIFCONTINUED(status)) {
        return;
    }

    /*
     * Process exited
     */
    if (WIFEXITED(status)) {
        /*
         * Target exited with sanitizer defined exitcode (used when SIGABRT is not monitored)
         */
        if ((WEXITSTATUS(status) == HF_MSAN_EXIT_CODE) ||
            (WEXITSTATUS(status) == HF_ASAN_EXIT_CODE) ||
            (WEXITSTATUS(status) == HF_UBSAN_EXIT_CODE)) {
            arch_ptraceExitAnalyze(hfuzz, pid, fuzzer, WEXITSTATUS(status));
        }
        return;
    }

    if (WIFSIGNALED(status)) {
        return;
    }

    abort();                    /* NOTREACHED */
}

static bool arch_listThreads(int tasks[], size_t thrSz, int pid)
{
    size_t count = 0;
    char path[512];
    snprintf(path, sizeof(path), "/proc/%d/task", pid);
    DIR *dir = opendir(path);
    if (!dir) {
        PLOG_E("Couldn't open dir '%s'", path);
        return false;
    }

    for (;;) {
        struct dirent de, *res;
        if (readdir_r(dir, &de, &res) > 0) {
            PLOG_E("Couldn't read contents of '%s'", path);
            closedir(dir);
            return false;
        }

        if (res == NULL) {
            break;
        }

        pid_t pid = (pid_t) strtol(res->d_name, (char **)NULL, 10);
        if (pid == 0) {
            LOG_D("The following dir entry couldn't be converted to pid_t '%s'", res->d_name);
            continue;
        }

        tasks[count++] = pid;
        LOG_D("Added pid '%d' from '%s/%s'", pid, path, res->d_name);

        if (count >= thrSz) {
            break;
        }
    }
    closedir(dir);
    PLOG_D("Total number of threads in pid '%d': '%zd'", pid, count);
    tasks[count + 1] = 0;
    if (count < 1) {
        return false;
    }
    return true;
}

bool arch_ptraceWaitForPidStop(pid_t pid)
{
    for (;;) {
        int status;
        pid_t ret = wait4(pid, &status, __WALL | WUNTRACED, NULL);
        if (ret == -1 && errno == EINTR) {
            continue;
        }
        if (ret == -1) {
            PLOG_W("wait4(pid=%d) failed", pid);
            return false;
        }
        if (!WIFSTOPPED(status)) {
            LOG_W("PID %d not in a stopped state - status:%d", pid, status);
            return false;
        }
        return true;
    }
}

#define MAX_THREAD_IN_TASK 4096
bool arch_ptraceAttach(pid_t pid)
{
    static const long seize_options =
        PTRACE_O_TRACECLONE | PTRACE_O_TRACEFORK | PTRACE_O_TRACEVFORK | PTRACE_O_TRACEEXIT;

    if (ptrace(PTRACE_SEIZE, pid, NULL, seize_options) == -1) {
        PLOG_W("Couldn't ptrace(PTRACE_SEIZE) to pid: %d", pid);
        return false;
    }

    LOG_D("Attached to PID: %d", pid);

    int tasks[MAX_THREAD_IN_TASK + 1] = { 0 };
    if (!arch_listThreads(tasks, MAX_THREAD_IN_TASK, pid)) {
        LOG_E("Couldn't read thread list for pid '%d'", pid);
        return false;
    }

    for (int i = 0; i < MAX_THREAD_IN_TASK && tasks[i]; i++) {
        if (tasks[i] == pid) {
            continue;
        }
        if (ptrace(PTRACE_SEIZE, tasks[i], NULL, seize_options) == -1) {
            PLOG_W("Couldn't ptrace(PTRACE_SEIZE) to pid: %d", tasks[i]);
            continue;
        }
        LOG_D("Attached to PID: %d (thread_group:%d)", tasks[i], pid);
    }
    return true;
}

void arch_ptraceDetach(pid_t pid)
{
    if (kill(pid, 0) == -1 && errno == ESRCH) {
        LOG_D("PID: %d no longer exists", pid);
        return;
    }

    int tasks[MAX_THREAD_IN_TASK + 1] = { 0 };
    if (!arch_listThreads(tasks, MAX_THREAD_IN_TASK, pid)) {
        LOG_E("Couldn't read thread list for pid '%d'", pid);
        return;
    }

    for (int i = 0; i < MAX_THREAD_IN_TASK && tasks[i]; i++) {
        ptrace(PTRACE_INTERRUPT, tasks[i], NULL, NULL);
        arch_ptraceWaitForPidStop(tasks[i]);
        ptrace(PTRACE_DETACH, tasks[i], NULL, NULL);
    }
}<|MERGE_RESOLUTION|>--- conflicted
+++ resolved
@@ -886,7 +886,6 @@
     /* Increase global crashes counter */
     __sync_fetch_and_add(&hfuzz->crashesCnt, 1UL);
 
-<<<<<<< HEAD
     /* If crash detected, zero set two MSB */
     __sync_fetch_and_and(&hfuzz->dynFileIterExpire, _HF_DYNFILE_SUB_MASK);
 
@@ -903,8 +902,6 @@
         }
     }
 
-=======
->>>>>>> aeb4c4c2
     /* 
      * Check if stackhash is blacklisted
      */
@@ -915,7 +912,6 @@
         return;
     }
 
-<<<<<<< HEAD
     /*
      * Check if backtrace contains blacklisted symbol
      */
@@ -929,12 +925,6 @@
     }
 
  saveCrash:
-=======
-    /* If non-blacklisted crash detected, zero set two MSB */
-    __sync_fetch_and_and(&hfuzz->dynFileIterExpire, _HF_DYNFILE_SUB_MASK);
-
-    void *sig_addr = si.si_addr;
->>>>>>> aeb4c4c2
     if (hfuzz->disableRandomization == false) {
         pc = 0UL;
         sig_addr = NULL;
